--- conflicted
+++ resolved
@@ -121,11 +121,6 @@
       ": ''",
   };
 
-<<<<<<< HEAD
-=======
-  // The type of resource (topic, consumer group, etc.) this
-  // ACL targets.
->>>>>>> 7c218929
   ACL.ResourceType resource_type = 1 [
     (buf.validate.field).enum = {
       defined_only: true,
@@ -140,13 +135,10 @@
 
   // The name of the resource this ACL targets.
   // For requests with resource_type CLUSTER, this will default to "kafka-cluster".
+  // The name of the resource this ACL targets.
+  // For requests with resource_type CLUSTER, this will default to "kafka-cluster".
   string resource_name = 2;
 
-<<<<<<< HEAD
-=======
-  // The pattern to use for matching the specified resource_name
-  // (any, exact match, literal, or prefixed).
->>>>>>> 7c218929
   ACL.ResourcePatternType resource_pattern_type = 3 [
     (buf.validate.field).enum = {
       defined_only: true,
@@ -159,11 +151,7 @@
     (buf.validate.field).required = true
   ];
 
-<<<<<<< HEAD
   // The user for whom this ACL applies. With the Kafka simple
-=======
-  // The user to apply this ACL for. With the Kafka simple
->>>>>>> 7c218929
   // authorizer, you must include the prefix "User:" with the user name.
   string principal = 4 [
     (google.api.field_behavior) = REQUIRED,
@@ -171,6 +159,8 @@
     (buf.validate.field).string.prefix = "User:"
   ];
 
+  // The host address to use for this ACL. To allow a principal
+  // access from multiple hosts, you must create an ACL for each host.
   // The host address to use for this ACL. To allow a principal
   // access from multiple hosts, you must create an ACL for each host.
   string host = 5 [
@@ -183,10 +173,6 @@
     }
   ];
 
-<<<<<<< HEAD
-=======
-  // The operation that is allowed or denied (e.g. READ).
->>>>>>> 7c218929
   ACL.Operation operation = 6 [
     (buf.validate.field).enum = {
       defined_only: true,
@@ -199,10 +185,6 @@
     (buf.validate.field).required = true
   ];
 
-<<<<<<< HEAD
-=======
-  // Whether the operation should be allowed or denied.
->>>>>>> 7c218929
   ACL.PermissionType permission_type = 7 [
     (buf.validate.field).enum = {
       defined_only: true,
@@ -301,6 +283,7 @@
     option (google.api.http) = {get: "/v1alpha1/acls"};
     option (grpc.gateway.protoc_gen_openapiv2.options.openapiv2_operation) = {
       summary: "List ACLs"
+      description: "List all ACLs that match the filter criteria. The `filter.` query string parameters find matching ACLs that meet all specified conditions. If no filters are specified, all ACLs are matched."
       description: "List all ACLs that match the filter criteria. The `filter.` query string parameters find matching ACLs that meet all specified conditions. If no filters are specified, all ACLs are matched."
       responses: {
         key: "200"
@@ -339,6 +322,7 @@
     option (grpc.gateway.protoc_gen_openapiv2.options.openapiv2_operation) = {
       summary: "Delete ACLs"
       description: "Delete all ACLs that match the filter criteria. The `filter.` query string parameters find matching ACLs that meet all specified conditions. If no filters are specified, all ACLs are matched."
+      description: "Delete all ACLs that match the filter criteria. The `filter.` query string parameters find matching ACLs that meet all specified conditions. If no filters are specified, all ACLs are matched."
       responses: {
         key: "200"
         value: {
