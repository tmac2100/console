--- conflicted
+++ resolved
@@ -102,11 +102,7 @@
       - |
         export PATH=$PATH:{{ .BUILD_ROOT }}/bin/go
         GOBIN={{ .BUILD_ROOT }}/bin/go go generate ./...
-<<<<<<< HEAD
-      - task: proto:generate
-=======
       - task: ':proto:generate'
->>>>>>> 3a0561ea
       - task: 'fmt'
 
   test-unit:
