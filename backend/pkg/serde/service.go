// Copyright 2023 Redpanda Data, Inc.
//
// Use of this software is governed by the Business Source License
// included in the file licenses/BSL.md
//
// As of the Change Date specified in that file, in accordance with
// the Business Source License, use of this software will be governed
// by the Apache License, Version 2.0

package serde

import (
	"context"
	"fmt"

	"github.com/twmb/franz-go/pkg/kgo"

	"github.com/redpanda-data/console/backend/pkg/config"
	"github.com/redpanda-data/console/backend/pkg/msgpack"
	"github.com/redpanda-data/console/backend/pkg/proto"
	"github.com/redpanda-data/console/backend/pkg/schema"
)

// Service is the struct that holds all dependencies that are required to deserialize
// a record.
type Service struct {
	SerDes []Serde
}

// NewService creates the new serde service.
<<<<<<< HEAD
func NewService(
	protoSvc *proto.Service,
	msgPackSvc *msgpack.Service,
	cachedSchemaClient schema.Client,
) (*Service, error) {
=======
func NewService(schemaService *schema.Service, protoSvc *proto.Service, msgPackSvc *msgpack.Service, cborConfig config.Cbor) *Service {
>>>>>>> 2ce8a939
	return &Service{
		SerDes: []Serde{
			NullSerde{},
			JSONSerde{},
			JSONSchemaSerde{schemaClient: cachedSchemaClient},
			XMLSerde{},
			AvroSerde{schemaClient: cachedSchemaClient},
			ProtobufSerde{ProtoSvc: protoSvc},
			ProtobufSchemaSerde{schemaClient: cachedSchemaClient},
			MsgPackSerde{MsgPackService: msgPackSvc},
			SmileSerde{},
			CborSerde{Config: cborConfig},
			UTF8Serde{},
			TextSerde{},
			UintSerde{},
			BinarySerde{},
		},
	}, nil
}

// DeserializeRecord tries to deserialize a Kafka record into a struct that
// can be processed by the Frontend.
func (s *Service) DeserializeRecord(ctx context.Context, record *kgo.Record, opts DeserializationOptions) *Record {
	// defaults
	if opts.MaxPayloadSize <= 0 {
		opts.MaxPayloadSize = config.DefaultMaxDeserializationPayloadSize
	}

	// 1. Test if it's a known binary Format
	if record.Topic == "__consumer_offsets" {
		rec, err := s.deserializeConsumerOffset(record)
		if err == nil {
			return rec
		}
	}

	// 2. Deserialize key & value separately
	key := s.deserializePayload(ctx, record, PayloadTypeKey, &opts)
	val := s.deserializePayload(ctx, record, PayloadTypeValue, &opts)
	headers := recordHeaders(record)

	return &Record{
		Key:     key,
		Value:   val,
		Headers: headers,
	}
}

// deserializePayload deserializes either the key or value of a Kafka record by trying
// the pre-defined deserialization strategies.
func (s *Service) deserializePayload(ctx context.Context, record *kgo.Record, payloadType PayloadType, opts *DeserializationOptions) *RecordPayload {
	payload := payloadFromRecord(record, payloadType)

	troubleshooting := make([]TroubleshootingReport, 0, len(s.SerDes))

	serdeEncoding := opts.KeyEncoding
	if payloadType == PayloadTypeValue {
		serdeEncoding = opts.ValueEncoding
	}

	// When deserializing, clients can optionally specify the desired encoding
	doSpecificEncoding := serdeEncoding != PayloadEncodingUnspecified && serdeEncoding != ""

	// Try all registered SerDes in the order they were registered
	var rp *RecordPayload
	for _, serde := range s.SerDes {
		if doSpecificEncoding {
			if serdeEncoding != serde.Name() {
				continue
			}
		}

		var err error
		rp, err = serde.DeserializePayload(ctx, record, payloadType)
		if err == nil {
			// found the matching serde
			break
		}

		if doSpecificEncoding {
			// If the specific encoding failed, it wouldn't be set. Hence, we set it here.
			rp.Encoding = serdeEncoding
		}

		troubleshooting = append(troubleshooting, TroubleshootingReport{
			SerdeName: string(serde.Name()),
			Message:   err.Error(),
		})
	}

	rp.PayloadSizeBytes = len(payload)
	rp.IsPayloadNull = payload == nil

	if opts.IncludeRawData {
		rp.OriginalPayload = payload
	}

	if !opts.IgnoreMaxSizeLimit && len(payload) > opts.MaxPayloadSize {
		rp.IsPayloadTooLarge = true
		rp.NormalizedPayload = nil
	}

	specificEncodingFailed := doSpecificEncoding && len(troubleshooting) > 0
	if opts.Troubleshoot || rp.Encoding == PayloadEncodingBinary || specificEncodingFailed {
		rp.Troubleshooting = troubleshooting
	}

	return rp
}

// DeserializationOptions that can be provided by the requester to influence
// the deserialization.
type DeserializationOptions struct {
	// KeyEncoding may be specified by the frontend to indicate that this
	// encoding type shall be used to deserialize the key. This is helpful,
	// if the requester knows that a primitive type like int16 is used, which couldn't
	// be guessed automatically. No other encoding method will be tried if this
	// method has failed. Troubleshoot should always be set to true in this case.
	KeyEncoding PayloadEncoding

	// PreferredValueEncoding may be specified by the frontend to indicate that this
	// encoding type shall be used to deserialize the value. This is helpful,
	// if the requester knows that a primitive type like int16 is used, which couldn't
	// be guessed automatically. No other encoding method will be tried if this
	// method has failed. Troubleshoot should always be set to true in this case.
	ValueEncoding PayloadEncoding

	// MaxPayloadSize is the maximum size of the payload.
	MaxPayloadSize int

	// Troubleshoot can be enabled to return additional information which reports
	// why each performed deserialization strategy has failed. If the first
	// tested encoding method worked successfully no troubleshooting information
	// is returned.
	Troubleshoot bool

	// IncludeRawData can be enabled to include raw binary data in the returned output.
	IncludeRawData bool

	// IgnoreMaxSizeLimit can be used to force returning deserialized payloads even if too large.
	IgnoreMaxSizeLimit bool
}

// SerializeRecord will serialize the input.
func (s *Service) SerializeRecord(ctx context.Context, input SerializeInput) (*SerializeOutput, error) {
	keySerResult := RecordPayloadSerializeResult{}
	valueSerResult := RecordPayloadSerializeResult{}

	sr := SerializeOutput{}
	sr.Key = &keySerResult
	sr.Value = &valueSerResult

	// key
	if input.Topic != "" {
		input.Key.Options = append(input.Key.Options, WithTopic(input.Topic))
	}

	keyTS := make([]TroubleshootingReport, 0)
	found := false
	var err error
	var bytes []byte
	for _, serde := range s.SerDes {
		if input.Key.Encoding != serde.Name() {
			continue
		}

		found = true
		bytes, err = serde.SerializeObject(ctx, input.Key.Payload, PayloadTypeKey, input.Key.Options...)
		if err != nil {
			keyTS = append(keyTS, TroubleshootingReport{
				SerdeName: string(serde.Name()),
				Message:   err.Error(),
			})
		} else {
			keySerResult.Encoding = serde.Name()
			keySerResult.Payload = bytes
		}

		break
	}

	keySerResult.Troubleshooting = keyTS

	if !found {
		err = fmt.Errorf("invalid encoding for key: %s", input.Key.Encoding)
	}

	if err != nil {
		return &sr, err
	}

	// value
	if input.Topic != "" {
		input.Value.Options = append(input.Value.Options, WithTopic(input.Topic))
	}

	valueTS := make([]TroubleshootingReport, 0)
	found = false
	err = nil
	for _, serde := range s.SerDes {
		if input.Value.Encoding != serde.Name() {
			continue
		}

		found = true
		bytes, err = serde.SerializeObject(ctx, input.Value.Payload, PayloadTypeValue, input.Value.Options...)
		if err != nil {
			valueTS = append(valueTS, TroubleshootingReport{
				SerdeName: string(serde.Name()),
				Message:   err.Error(),
			})
		} else {
			valueSerResult.Encoding = serde.Name()
			valueSerResult.Payload = bytes
		}

		break
	}

	valueSerResult.Troubleshooting = valueTS

	if !found {
		err = fmt.Errorf("invalid encoding for value: %s", input.Value.Encoding)
	}

	return &sr, err
}

func payloadFromRecord(record *kgo.Record, payloadType PayloadType) []byte {
	if payloadType == PayloadTypeValue {
		return record.Value
	}
	return record.Key
}<|MERGE_RESOLUTION|>--- conflicted
+++ resolved
@@ -28,15 +28,12 @@
 }
 
 // NewService creates the new serde service.
-<<<<<<< HEAD
 func NewService(
 	protoSvc *proto.Service,
 	msgPackSvc *msgpack.Service,
 	cachedSchemaClient schema.Client,
+	cborConfig config.Cbor,
 ) (*Service, error) {
-=======
-func NewService(schemaService *schema.Service, protoSvc *proto.Service, msgPackSvc *msgpack.Service, cborConfig config.Cbor) *Service {
->>>>>>> 2ce8a939
 	return &Service{
 		SerDes: []Serde{
 			NullSerde{},
