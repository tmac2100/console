// Copyright 2022 Redpanda Data, Inc.
//
// Use of this software is governed by the Business Source License
// included in the file https://github.com/redpanda-data/redpanda/blob/dev/licenses/bsl.md
//
// As of the Change Date specified in that file, in accordance with
// the Business Source License, use of this software will be governed
// by the Apache License, Version 2.0

//go:build integration

package serde

import (
	"context"
	"encoding/base64"
	"encoding/binary"
	"encoding/json"
	"errors"
	"fmt"
	"os"
	"os/exec"
	"path/filepath"
	"strconv"
	"strings"
	"testing"
	"time"

	"github.com/hamba/avro/v2"
	"github.com/stretchr/testify/assert"
	"github.com/stretchr/testify/require"
	"github.com/stretchr/testify/suite"
	"github.com/testcontainers/testcontainers-go"
	"github.com/testcontainers/testcontainers-go/modules/redpanda"
	"github.com/twmb/franz-go/pkg/kadm"
	"github.com/twmb/franz-go/pkg/kgo"
	"github.com/twmb/franz-go/pkg/sr"
	"go.uber.org/zap"
	"google.golang.org/genproto/googleapis/type/color"
	"google.golang.org/genproto/googleapis/type/dayofweek"
	"google.golang.org/genproto/googleapis/type/decimal"
	"google.golang.org/genproto/googleapis/type/fraction"
	"google.golang.org/genproto/googleapis/type/latlng"
	"google.golang.org/genproto/googleapis/type/money"
	"google.golang.org/genproto/googleapis/type/month"
	"google.golang.org/protobuf/encoding/protojson"
	"google.golang.org/protobuf/proto"
	"google.golang.org/protobuf/types/known/timestamppb"

	"github.com/redpanda-data/console/backend/pkg/config"
	schemafactory "github.com/redpanda-data/console/backend/pkg/factory/schema"
	ms "github.com/redpanda-data/console/backend/pkg/msgpack"
	protopkg "github.com/redpanda-data/console/backend/pkg/proto"
	schemacache "github.com/redpanda-data/console/backend/pkg/schema"
	"github.com/redpanda-data/console/backend/pkg/serde/testdata/proto/gen/common"
	indexv1 "github.com/redpanda-data/console/backend/pkg/serde/testdata/proto/gen/index/v1"
	shopv1 "github.com/redpanda-data/console/backend/pkg/serde/testdata/proto/gen/shop/v1"
	shopv2 "github.com/redpanda-data/console/backend/pkg/serde/testdata/proto/gen/shop/v2"
	"github.com/redpanda-data/console/backend/pkg/testutil"
)

type SerdeIntegrationTestSuite struct {
	suite.Suite

	redpandaContainer testcontainers.Container

	kafkaClient      *kgo.Client
	kafkaAdminClient *kadm.Client

	seedBroker      string
	registryAddress string
}

func TestSuite(t *testing.T) {
	suite.Run(t, &SerdeIntegrationTestSuite{})
}

func (s *SerdeIntegrationTestSuite) createBaseConfig() config.Config {
	cfg := config.Config{}
	cfg.SetDefaults()
	cfg.MetricsNamespace = testutil.MetricNameForTest("serde")
	cfg.Kafka.Brokers = []string{s.seedBroker}
	cfg.Kafka.Protobuf.Enabled = true
	cfg.SchemaRegistry.Enabled = true
	cfg.SchemaRegistry.Enabled = true
	cfg.SchemaRegistry.URLs = []string{s.registryAddress}
	cfg.Kafka.MessagePack.Enabled = false

	return cfg
}

func (s *SerdeIntegrationTestSuite) consumerClientForTopic(topicName string) *kgo.Client {
	t := s.T()
	require := require.New(t)

	cl, err := kgo.NewClient(
		kgo.SeedBrokers(s.seedBroker),
		kgo.ConsumeTopics(topicName),
		kgo.ConsumeResetOffset(kgo.NewOffset().AtStart()),
		// We've seen issues in integration tests with the default being applied for
		// the metadata min age. The issue we observed is that the metadata with
		// leader information for each partition was outdated/wrong, shortly
		// after we created a new topic to produce data to this topic. This
		// caused the client to wait for several seconds before re-fetching
		// new metadata.
		kgo.MetadataMinAge(250*time.Millisecond),
	)
	require.NoError(err)

	return cl
}

func (s *SerdeIntegrationTestSuite) SetupSuite() {
	t := s.T()
	require := require.New(t)

	ctx := context.Background()

	// redpandaContainer, err := redpanda.Run(ctx, "redpandadata/redpanda:v23.3.18")
	redpandaContainer, err := redpanda.Run(ctx, "redpandadata/redpanda-unstable:v24.2.1-rc5")
	require.NoError(err)

	s.redpandaContainer = redpandaContainer

	seedBroker, err := redpandaContainer.KafkaSeedBroker(ctx)
	require.NoError(err)

	s.seedBroker = seedBroker
	s.kafkaClient, s.kafkaAdminClient = testutil.CreateClients(t, []string{seedBroker})

	registryAddr, err := redpandaContainer.SchemaRegistryAddress(ctx)
	require.NoError(err)
	s.registryAddress = registryAddr
}

func (s *SerdeIntegrationTestSuite) TearDownSuite() {
	t := s.T()
	assert := require.New(t)

	assert.NoError(s.redpandaContainer.Terminate(context.Background()))
}

func (s *SerdeIntegrationTestSuite) TestDeserializeRecord() {
	t := s.T()

	require := require.New(t)
	assert := assert.New(t)

	ctx := context.Background()

	cfg := s.createBaseConfig()

	logger, err := zap.NewProduction()
	require.NoError(err)

	protoSvc, err := protopkg.NewService(cfg.Kafka.Protobuf, logger)
	require.NoError(err)

	err = protoSvc.Start()
	require.NoError(err)

	mspPackSvc, err := ms.NewService(cfg.Kafka.MessagePack)
	require.NoError(err)

	schemaClientFactory, err := schemafactory.NewSingleClientProvider(&cfg)
	require.NoError(err)

	cacheNamespaceFn := func(context.Context) (string, error) {
		return "single/", nil
	}
	cachedSchemaClient, err := schemacache.NewCachedClient(schemaClientFactory, cacheNamespaceFn)
	require.NoError(err)

	serdeSvc, err := NewService(protoSvc, mspPackSvc, cachedSchemaClient)
	require.NoError(err)

	t.Run("plain JSON", func(t *testing.T) {
		testTopicName := testutil.TopicNameForTest("serde_plain_json")
		_, err := s.kafkaAdminClient.CreateTopic(ctx, 1, 1, nil, testTopicName)
		require.NoError(err)

<<<<<<< HEAD
		defer func() {
			_, err := s.kafkaAdminClient.DeleteTopics(ctx, testTopicName)
			assert.NoError(err)
		}()
=======
		cborConfig := config.Cbor{}

		serdeSvc := NewService(schemaSvc, protoSvc, mspPackSvc, cborConfig)
>>>>>>> 2ce8a939

		order := testutil.Order{ID: strconv.Itoa(123)}
		serializedOrder, err := json.Marshal(order)
		require.NoError(err)

		recordTimeStamp := time.Date(2010, time.November, 10, 13, 0, 0, 0, time.UTC)

		r := &kgo.Record{
			Key:       []byte(order.ID),
			Value:     serializedOrder,
			Topic:     testTopicName,
			Timestamp: recordTimeStamp,
		}

		produceCtx, produceCancel := context.WithTimeout(context.Background(), 10*time.Second)
		defer produceCancel()

		results := s.kafkaClient.ProduceSync(produceCtx, r)
		require.NoError(results.FirstErr())

		consumeCtx, consumeCancel := context.WithTimeout(context.Background(), 1*time.Second)
		defer consumeCancel()

		cl := s.consumerClientForTopic(testTopicName)

		var record *kgo.Record
		for {
			fetches := cl.PollFetches(consumeCtx)
			errs := fetches.Errors()
			if fetches.IsClientClosed() ||
				(len(errs) == 1 && (errors.Is(errs[0].Err, context.DeadlineExceeded) || errors.Is(errs[0].Err, context.Canceled))) {
				break
			}

			require.Empty(errs)

			iter := fetches.RecordIter()

			for !iter.Done() && record == nil {
				record = iter.Next()
				break
			}
		}

		require.NotEmpty(record)

		dr := serdeSvc.DeserializeRecord(context.Background(), record, DeserializationOptions{Troubleshoot: true, IncludeRawData: true})
		require.NotNil(dr)

		// check value
		assert.IsType(map[string]any{}, dr.Value.DeserializedPayload)

		obj, ok := (dr.Value.DeserializedPayload).(map[string]any)
		require.Truef(ok, "parsed payload is not of type map[string]any")
		assert.Equal("123", obj["ID"])

		assert.Equal(`{"ID":"123"}`, string(dr.Value.NormalizedPayload))

		// check value properties
		assert.Equal(PayloadEncodingJSON, dr.Value.Encoding)
		assert.Equal(false, dr.Value.IsPayloadNull)
		assert.Equal(false, dr.Value.IsPayloadTooLarge)
		assert.Equal(serializedOrder, dr.Value.OriginalPayload)
		assert.Equal(len(serializedOrder), dr.Value.PayloadSizeBytes)
		assert.Empty(dr.Value.SchemaID)

		// value troubleshooting
		require.Len(dr.Value.Troubleshooting, 1)
		assert.Equal(string(PayloadEncodingNull), dr.Value.Troubleshooting[0].SerdeName)
		assert.Equal("payload is not null as expected for none encoding", dr.Value.Troubleshooting[0].Message)

		// check key
		keyObj, ok := (dr.Key.DeserializedPayload).(string)
		require.Truef(ok, "parsed payload is not of type string")
		assert.Equal("123", keyObj)
		assert.Empty(dr.Key.SchemaID)

		// check key properties
		assert.Equal(PayloadEncodingText, dr.Key.Encoding)
		assert.Equal(false, dr.Key.IsPayloadNull)
		assert.Equal(false, dr.Key.IsPayloadTooLarge)
		assert.Equal([]byte(order.ID), dr.Key.OriginalPayload)
		assert.Equal(len([]byte(order.ID)), dr.Key.PayloadSizeBytes)

		// key troubleshooting
		require.Len(dr.Key.Troubleshooting, 11)
		assert.Equal(string(PayloadEncodingNull), dr.Key.Troubleshooting[0].SerdeName)
		assert.Equal("payload is not null as expected for none encoding", dr.Key.Troubleshooting[0].Message)
		assert.Equal(string(PayloadEncodingJSON), dr.Key.Troubleshooting[1].SerdeName)
		assert.Equal("first byte indicates this it not valid JSON, expected brackets", dr.Key.Troubleshooting[1].Message)
		assert.Equal(string(PayloadEncodingJSONSchema), dr.Key.Troubleshooting[2].SerdeName)
		assert.Equal("payload size is < 5 for json schema", dr.Key.Troubleshooting[2].Message)
		assert.Equal(string(PayloadEncodingXML), dr.Key.Troubleshooting[3].SerdeName)
		assert.Equal("first byte indicates this it not valid XML", dr.Key.Troubleshooting[3].Message)
		assert.Equal(string(PayloadEncodingAvro), dr.Key.Troubleshooting[4].SerdeName)
		assert.Equal("payload size is <= 5", dr.Key.Troubleshooting[4].Message)
		assert.Equal(string(PayloadEncodingProtobuf), dr.Key.Troubleshooting[5].SerdeName)
		assert.Equal("failed to get message descriptor for payload: no prototype found for the given topic 'test.redpanda.console.serde_plain_json'. Check your configured protobuf mappings", dr.Key.Troubleshooting[5].Message)
		assert.Equal(string(PayloadEncodingProtobufSchema), dr.Key.Troubleshooting[6].SerdeName)
		assert.Equal("payload size is <= 5", dr.Key.Troubleshooting[6].Message)
		assert.Equal(string(PayloadEncodingMsgPack), dr.Key.Troubleshooting[7].SerdeName)
		assert.Equal("message pack encoding not configured for topic: test.redpanda.console.serde_plain_json", dr.Key.Troubleshooting[7].Message)
		assert.Equal(string(PayloadEncodingSmile), dr.Key.Troubleshooting[8].SerdeName)
		assert.Equal("first bytes indicate this it not valid Smile format", dr.Key.Troubleshooting[8].Message)
		assert.Equal(string(PayloadEncodingCbor), dr.Key.Troubleshooting[9].SerdeName)
		assert.Equal("cbor encoding not configured for topic: test.redpanda.console.serde_plain_json", dr.Key.Troubleshooting[9].Message)
		assert.Equal(string(PayloadEncodingUtf8WithControlChars), dr.Key.Troubleshooting[10].SerdeName)
		assert.Equal("payload does not contain UTF8 control characters", dr.Key.Troubleshooting[10].Message)
	})

	t.Run("plain JSON deserializer option", func(t *testing.T) {
		testTopicName := testutil.TopicNameForTest("serde_plain_json_deserializer_option")
		_, err := s.kafkaAdminClient.CreateTopic(ctx, 1, 1, nil, testTopicName)
		require.NoError(err)

		defer func() {
			_, err := s.kafkaAdminClient.DeleteTopics(ctx, testTopicName)
			assert.NoError(err)
		}()

<<<<<<< HEAD
=======
		cfg := s.createBaseConfig()

		logger, err := zap.NewProduction()
		require.NoError(err)

		schemaSvc, err := schema.NewService(cfg.Kafka.Schema, logger)
		require.NoError(err)

		protoSvc, err := protopkg.NewService(cfg.Kafka.Protobuf, logger, schemaSvc)
		require.NoError(err)

		err = protoSvc.Start()
		require.NoError(err)

		mspPackSvc, err := ms.NewService(cfg.Kafka.MessagePack)
		require.NoError(err)

		cborConfig := config.Cbor{}

		serdeSvc := NewService(schemaSvc, protoSvc, mspPackSvc, cborConfig)

>>>>>>> 2ce8a939
		order := testutil.Order{ID: strconv.Itoa(123)}
		serializedOrder, err := json.Marshal(order)
		require.NoError(err)

		recordTimeStamp := time.Date(2010, time.November, 10, 13, 0, 0, 0, time.UTC)

		r := &kgo.Record{
			Key:       []byte(order.ID),
			Value:     serializedOrder,
			Topic:     testTopicName,
			Timestamp: recordTimeStamp,
		}

		produceCtx, produceCancel := context.WithTimeout(context.Background(), 10*time.Second)
		defer produceCancel()

		results := s.kafkaClient.ProduceSync(produceCtx, r)
		require.NoError(results.FirstErr())

		consumeCtx, consumeCancel := context.WithTimeout(context.Background(), 1*time.Second)
		defer consumeCancel()

		cl := s.consumerClientForTopic(testTopicName)

		var record *kgo.Record
		for {
			fetches := cl.PollFetches(consumeCtx)
			errs := fetches.Errors()
			if fetches.IsClientClosed() ||
				(len(errs) == 1 && (errors.Is(errs[0].Err, context.DeadlineExceeded) || errors.Is(errs[0].Err, context.Canceled))) {
				break
			}

			require.Empty(errs)

			iter := fetches.RecordIter()

			for !iter.Done() && record == nil {
				record = iter.Next()
				break
			}
		}

		require.NotEmpty(record)

		dr := serdeSvc.DeserializeRecord(context.Background(), record, DeserializationOptions{
			Troubleshoot:   true,
			IncludeRawData: true,
			ValueEncoding:  PayloadEncodingJSON,
		})
		require.NotNil(dr)

		// check value
		assert.IsType(map[string]any{}, dr.Value.DeserializedPayload)

		obj, ok := (dr.Value.DeserializedPayload).(map[string]any)
		require.Truef(ok, "parsed payload is not of type map[string]any")
		assert.Equal("123", obj["ID"])

		assert.Equal(`{"ID":"123"}`, string(dr.Value.NormalizedPayload))

		// check value properties
		assert.Equal(PayloadEncodingJSON, dr.Value.Encoding)
		assert.Equal(false, dr.Value.IsPayloadNull)
		assert.Equal(false, dr.Value.IsPayloadTooLarge)
		assert.Equal(serializedOrder, dr.Value.OriginalPayload)
		assert.Equal(len(serializedOrder), dr.Value.PayloadSizeBytes)
		assert.Empty(dr.Value.SchemaID)

		// value troubleshooting
		require.Len(dr.Value.Troubleshooting, 0)

		// check key
		keyObj, ok := (dr.Key.DeserializedPayload).(string)
		require.Truef(ok, "parsed payload is not of type string")
		assert.Equal("123", keyObj)
		assert.Empty(dr.Key.SchemaID)

		// check key properties
		assert.Equal(PayloadEncodingText, dr.Key.Encoding)
		assert.Equal(false, dr.Key.IsPayloadNull)
		assert.Equal(false, dr.Key.IsPayloadTooLarge)
		assert.Equal([]byte(order.ID), dr.Key.OriginalPayload)
		assert.Equal(len([]byte(order.ID)), dr.Key.PayloadSizeBytes)

		// key troubleshooting
		require.Len(dr.Key.Troubleshooting, 11)
		assert.Equal(string(PayloadEncodingNull), dr.Key.Troubleshooting[0].SerdeName)
		assert.Equal("payload is not null as expected for none encoding", dr.Key.Troubleshooting[0].Message)
		assert.Equal(string(PayloadEncodingJSON), dr.Key.Troubleshooting[1].SerdeName)
		assert.Equal("first byte indicates this it not valid JSON, expected brackets", dr.Key.Troubleshooting[1].Message)
		assert.Equal(string(PayloadEncodingJSONSchema), dr.Key.Troubleshooting[2].SerdeName)
		assert.Equal("payload size is < 5 for json schema", dr.Key.Troubleshooting[2].Message)
		assert.Equal(string(PayloadEncodingXML), dr.Key.Troubleshooting[3].SerdeName)
		assert.Equal("first byte indicates this it not valid XML", dr.Key.Troubleshooting[3].Message)
		assert.Equal(string(PayloadEncodingAvro), dr.Key.Troubleshooting[4].SerdeName)
		assert.Equal("payload size is <= 5", dr.Key.Troubleshooting[4].Message)
		assert.Equal(string(PayloadEncodingProtobuf), dr.Key.Troubleshooting[5].SerdeName)
		assert.Equal("failed to get message descriptor for payload: no prototype found for the given topic 'test.redpanda.console.serde_plain_json_deserializer_option'. Check your configured protobuf mappings", dr.Key.Troubleshooting[5].Message)
		assert.Equal(string(PayloadEncodingProtobufSchema), dr.Key.Troubleshooting[6].SerdeName)
		assert.Equal("payload size is <= 5", dr.Key.Troubleshooting[6].Message)
		assert.Equal(string(PayloadEncodingMsgPack), dr.Key.Troubleshooting[7].SerdeName)
		assert.Equal("message pack encoding not configured for topic: test.redpanda.console.serde_plain_json_deserializer_option", dr.Key.Troubleshooting[7].Message)
		assert.Equal(string(PayloadEncodingSmile), dr.Key.Troubleshooting[8].SerdeName)
		assert.Equal("first bytes indicate this it not valid Smile format", dr.Key.Troubleshooting[8].Message)
		assert.Equal(string(PayloadEncodingCbor), dr.Key.Troubleshooting[9].SerdeName)
		assert.Equal("cbor encoding not configured for topic: test.redpanda.console.serde_plain_json_deserializer_option", dr.Key.Troubleshooting[9].Message)
		assert.Equal(string(PayloadEncodingUtf8WithControlChars), dr.Key.Troubleshooting[10].SerdeName)
		assert.Equal("payload does not contain UTF8 control characters", dr.Key.Troubleshooting[10].Message)
	})

	t.Run("plain JSON incorrect value deserializer option", func(t *testing.T) {
		testTopicName := testutil.TopicNameForTest("serde_plain_json_bad_value_deser")
		_, err := s.kafkaAdminClient.CreateTopic(ctx, 1, 1, nil, testTopicName)
		require.NoError(err)

		defer func() {
			_, err := s.kafkaAdminClient.DeleteTopics(ctx, testTopicName)
			assert.NoError(err)
		}()

<<<<<<< HEAD
=======
		cfg := s.createBaseConfig()

		logger, err := zap.NewProduction()
		require.NoError(err)

		schemaSvc, err := schema.NewService(cfg.Kafka.Schema, logger)
		require.NoError(err)

		protoSvc, err := protopkg.NewService(cfg.Kafka.Protobuf, logger, schemaSvc)
		require.NoError(err)

		err = protoSvc.Start()
		require.NoError(err)

		mspPackSvc, err := ms.NewService(cfg.Kafka.MessagePack)
		require.NoError(err)

		cborConfig := config.Cbor{}

		serdeSvc := NewService(schemaSvc, protoSvc, mspPackSvc, cborConfig)

>>>>>>> 2ce8a939
		order := testutil.Order{ID: strconv.Itoa(123)}
		serializedOrder, err := json.Marshal(order)
		require.NoError(err)

		recordTimeStamp := time.Date(2010, time.November, 10, 13, 0, 0, 0, time.UTC)

		r := &kgo.Record{
			Key:       []byte(order.ID),
			Value:     serializedOrder,
			Topic:     testTopicName,
			Timestamp: recordTimeStamp,
		}

		produceCtx, produceCancel := context.WithTimeout(context.Background(), 10*time.Second)
		defer produceCancel()

		results := s.kafkaClient.ProduceSync(produceCtx, r)
		require.NoError(results.FirstErr())

		consumeCtx, consumeCancel := context.WithTimeout(context.Background(), 1*time.Second)
		defer consumeCancel()

		cl := s.consumerClientForTopic(testTopicName)

		var record *kgo.Record
		for {
			fetches := cl.PollFetches(consumeCtx)
			errs := fetches.Errors()
			if fetches.IsClientClosed() ||
				(len(errs) == 1 && (errors.Is(errs[0].Err, context.DeadlineExceeded) || errors.Is(errs[0].Err, context.Canceled))) {
				break
			}

			require.Empty(errs)

			iter := fetches.RecordIter()

			for !iter.Done() && record == nil {
				record = iter.Next()
				break
			}
		}

		require.NotEmpty(record)

		dr := serdeSvc.DeserializeRecord(context.Background(), record, DeserializationOptions{
			Troubleshoot:   true,
			IncludeRawData: true,
			ValueEncoding:  PayloadEncodingProtobuf,
		})
		require.NotNil(dr)

		// check value properties
		assert.Equal(PayloadEncodingProtobuf, dr.Value.Encoding)
		assert.Equal(false, dr.Value.IsPayloadNull)
		assert.Equal(false, dr.Value.IsPayloadTooLarge)
		assert.Equal(serializedOrder, dr.Value.OriginalPayload)
		assert.Equal(len(serializedOrder), dr.Value.PayloadSizeBytes)
		assert.Empty(dr.Value.SchemaID)

		// value troubleshooting
		require.Len(dr.Value.Troubleshooting, 1)
		assert.Equal(string(PayloadEncodingProtobuf), dr.Value.Troubleshooting[0].SerdeName)
		assert.Equal("failed to get message descriptor for payload: no prototype found for the given topic 'test.redpanda.console.serde_plain_json_bad_value_deser'. Check your configured protobuf mappings", dr.Value.Troubleshooting[0].Message)
		// assert.Equal(string(PayloadEncodingProtobuf), dr.Value.Troubleshooting[1].SerdeName)
		// assert.Equal("incorrect magic byte for protobuf schema", dr.Value.Troubleshooting[1].Message)

		// check key
		keyObj, ok := (dr.Key.DeserializedPayload).(string)
		require.Truef(ok, "parsed payload is not of type string")
		assert.Equal("123", keyObj)
		assert.Empty(dr.Key.SchemaID)

		// check key properties
		assert.Equal(PayloadEncodingText, dr.Key.Encoding)
		assert.Equal(false, dr.Key.IsPayloadNull)
		assert.Equal(false, dr.Key.IsPayloadTooLarge)
		assert.Equal([]byte(order.ID), dr.Key.OriginalPayload)
		assert.Equal(len([]byte(order.ID)), dr.Key.PayloadSizeBytes)

		// key troubleshooting
		require.Len(dr.Key.Troubleshooting, 11)
		assert.Equal(string(PayloadEncodingNull), dr.Key.Troubleshooting[0].SerdeName)
		assert.Equal("payload is not null as expected for none encoding", dr.Key.Troubleshooting[0].Message)
		assert.Equal(string(PayloadEncodingJSON), dr.Key.Troubleshooting[1].SerdeName)
		assert.Equal("first byte indicates this it not valid JSON, expected brackets", dr.Key.Troubleshooting[1].Message)
		assert.Equal(string(PayloadEncodingJSONSchema), dr.Key.Troubleshooting[2].SerdeName)
		assert.Equal("payload size is < 5 for json schema", dr.Key.Troubleshooting[2].Message)
		assert.Equal(string(PayloadEncodingXML), dr.Key.Troubleshooting[3].SerdeName)
		assert.Equal("first byte indicates this it not valid XML", dr.Key.Troubleshooting[3].Message)
		assert.Equal(string(PayloadEncodingAvro), dr.Key.Troubleshooting[4].SerdeName)
		assert.Equal("payload size is <= 5", dr.Key.Troubleshooting[4].Message)
		assert.Equal(string(PayloadEncodingProtobuf), dr.Key.Troubleshooting[5].SerdeName)
		assert.Equal("failed to get message descriptor for payload: no prototype found for the given topic 'test.redpanda.console.serde_plain_json_bad_value_deser'. Check your configured protobuf mappings", dr.Key.Troubleshooting[5].Message)
		assert.Equal(string(PayloadEncodingProtobufSchema), dr.Key.Troubleshooting[6].SerdeName)
		assert.Equal("payload size is <= 5", dr.Key.Troubleshooting[6].Message)
		assert.Equal(string(PayloadEncodingMsgPack), dr.Key.Troubleshooting[7].SerdeName)
		assert.Equal("message pack encoding not configured for topic: test.redpanda.console.serde_plain_json_bad_value_deser", dr.Key.Troubleshooting[7].Message)
		assert.Equal(string(PayloadEncodingSmile), dr.Key.Troubleshooting[8].SerdeName)
		assert.Equal("first bytes indicate this it not valid Smile format", dr.Key.Troubleshooting[8].Message)
		assert.Equal(string(PayloadEncodingCbor), dr.Key.Troubleshooting[9].SerdeName)
		assert.Equal("cbor encoding not configured for topic: test.redpanda.console.serde_plain_json_bad_value_deser", dr.Key.Troubleshooting[9].Message)
		assert.Equal(string(PayloadEncodingUtf8WithControlChars), dr.Key.Troubleshooting[10].SerdeName)
		assert.Equal("payload does not contain UTF8 control characters", dr.Key.Troubleshooting[10].Message)
	})

	t.Run("plain protobuf", func(t *testing.T) {
		testTopicName := testutil.TopicNameForTest("serde_plain_protobuf")
		_, err := s.kafkaAdminClient.CreateTopic(ctx, 1, 1, nil, testTopicName)
		require.NoError(err)

		defer func() {
			_, err := s.kafkaAdminClient.DeleteTopics(ctx, testTopicName)
			assert.NoError(err)
		}()

		topic0 := config.RegexpOrLiteral{}
		require.NoError(topic0.UnmarshalText([]byte(testTopicName)))

		testCfg := cfg
		testCfg.Kafka.Protobuf.Enabled = true
		testCfg.Kafka.Protobuf.Mappings = []config.ProtoTopicMapping{
			{
				TopicName:      topic0,
				ValueProtoType: "shop.v1.Order",
			},
		}
		testCfg.Kafka.Protobuf.FileSystem.Enabled = true
		testCfg.Kafka.Protobuf.FileSystem.RefreshInterval = 1 * time.Minute
		testCfg.Kafka.Protobuf.FileSystem.Paths = []string{"testdata/proto"}

		protoSvc, err := protopkg.NewService(testCfg.Kafka.Protobuf, logger)
		require.NoError(err)
		require.NoError(protoSvc.Start())

		serdeSvc, err := NewService(protoSvc, mspPackSvc, cachedSchemaClient)
		require.NoError(err)

<<<<<<< HEAD
=======
		err = protoSvc.Start()
		require.NoError(err)

		mspPackSvc, err := ms.NewService(cfg.Kafka.MessagePack)
		require.NoError(err)

		cborConfig := config.Cbor{}

		serdeSvc := NewService(schemaSvc, protoSvc, mspPackSvc, cborConfig)

>>>>>>> 2ce8a939
		orderCreatedAt := time.Date(2023, time.June, 10, 13, 0, 0, 0, time.UTC)
		msg := shopv1.Order{
			Id:        "111",
			CreatedAt: timestamppb.New(orderCreatedAt),
		}

		pbData, err := proto.Marshal(&msg)
		require.NoError(err)

		r := &kgo.Record{
			Key:       []byte(msg.Id),
			Value:     pbData,
			Topic:     testTopicName,
			Timestamp: orderCreatedAt,
		}

		produceCtx, produceCancel := context.WithTimeout(context.Background(), 10*time.Second)
		defer produceCancel()

		results := s.kafkaClient.ProduceSync(produceCtx, r)
		require.NoError(results.FirstErr())

		consumeCtx, consumeCancel := context.WithTimeout(context.Background(), 1*time.Second)
		defer consumeCancel()

		cl := s.consumerClientForTopic(testTopicName)

		var record *kgo.Record
		for {
			fetches := cl.PollFetches(consumeCtx)
			errs := fetches.Errors()
			if fetches.IsClientClosed() ||
				(len(errs) == 1 && (errors.Is(errs[0].Err, context.DeadlineExceeded) || errors.Is(errs[0].Err, context.Canceled))) {
				break
			}

			require.Empty(errs)

			iter := fetches.RecordIter()

			for !iter.Done() && record == nil {
				record = iter.Next()
				break
			}
		}

		require.NotEmpty(record)

		dr := serdeSvc.DeserializeRecord(context.Background(), record, DeserializationOptions{Troubleshoot: true, IncludeRawData: true})
		require.NotNil(dr)

		// check value
		rOrder := shopv1.Order{}
		err = protojson.Unmarshal(dr.Value.NormalizedPayload, &rOrder)
		require.NoError(err)
		assert.Equal("111", rOrder.Id)
		assert.Equal(timestamppb.New(orderCreatedAt).GetSeconds(), rOrder.GetCreatedAt().GetSeconds())

		assert.Equal(`{"id":"111","createdAt":"2023-06-10T13:00:00Z"}`, string(dr.Value.NormalizedPayload))

		obj, ok := (dr.Value.DeserializedPayload).(map[string]any)
		require.Truef(ok, "parsed payload is not of type map[string]any")

		assert.Equal(`111`, obj["id"])

		// check value properties
		assert.Equal(PayloadEncodingProtobuf, dr.Value.Encoding)
		assert.Equal(false, dr.Value.IsPayloadNull)
		assert.Equal(false, dr.Value.IsPayloadTooLarge)
		assert.Equal(pbData, dr.Value.OriginalPayload)
		assert.Equal(len(pbData), dr.Value.PayloadSizeBytes)
		assert.Empty(dr.Value.SchemaID)

		// value troubleshooting
		require.Len(dr.Value.Troubleshooting, 5)
		assert.Equal(string(PayloadEncodingNull), dr.Value.Troubleshooting[0].SerdeName)
		assert.Equal("payload is not null as expected for none encoding", dr.Value.Troubleshooting[0].Message)
		assert.Equal(string(PayloadEncodingJSON), dr.Value.Troubleshooting[1].SerdeName)
		assert.Equal("first byte indicates this it not valid JSON, expected brackets", dr.Value.Troubleshooting[1].Message)
		assert.Equal(string(PayloadEncodingJSONSchema), dr.Value.Troubleshooting[2].SerdeName)
		assert.Equal("incorrect magic byte for json schema", dr.Value.Troubleshooting[2].Message)
		assert.Equal(string(PayloadEncodingXML), dr.Value.Troubleshooting[3].SerdeName)
		assert.Equal("first byte indicates this it not valid XML", dr.Value.Troubleshooting[3].Message)
		assert.Equal(string(PayloadEncodingAvro), dr.Value.Troubleshooting[4].SerdeName)
		assert.Equal("incorrect magic byte for avro", dr.Value.Troubleshooting[4].Message)

		// check key
		keyObj, ok := (dr.Key.DeserializedPayload).(string)
		require.Truef(ok, "parsed payload is not of type string")
		assert.Equal("111", keyObj)
		assert.Empty(dr.Key.SchemaID)

		// key properties
		assert.Equal(PayloadEncodingText, dr.Key.Encoding)
		assert.Equal(false, dr.Key.IsPayloadNull)
		assert.Equal(false, dr.Key.IsPayloadTooLarge)
		assert.Equal([]byte(msg.Id), dr.Key.OriginalPayload)
		assert.Equal([]byte(msg.Id), dr.Key.NormalizedPayload)
		assert.Equal(len([]byte(msg.Id)), dr.Key.PayloadSizeBytes)

		// key troubleshooting
		require.Len(dr.Key.Troubleshooting, 11)
		assert.Equal(string(PayloadEncodingNull), dr.Key.Troubleshooting[0].SerdeName)
		assert.Equal("payload is not null as expected for none encoding", dr.Key.Troubleshooting[0].Message)
		assert.Equal(string(PayloadEncodingJSON), dr.Key.Troubleshooting[1].SerdeName)
		assert.Equal("first byte indicates this it not valid JSON, expected brackets", dr.Key.Troubleshooting[1].Message)
		assert.Equal(string(PayloadEncodingJSONSchema), dr.Key.Troubleshooting[2].SerdeName)
		assert.Equal("payload size is < 5 for json schema", dr.Key.Troubleshooting[2].Message)
		assert.Equal(string(PayloadEncodingXML), dr.Key.Troubleshooting[3].SerdeName)
		assert.Equal("first byte indicates this it not valid XML", dr.Key.Troubleshooting[3].Message)
		assert.Equal(string(PayloadEncodingAvro), dr.Key.Troubleshooting[4].SerdeName)
		assert.Equal("payload size is <= 5", dr.Key.Troubleshooting[4].Message)
		assert.Equal(string(PayloadEncodingProtobuf), dr.Key.Troubleshooting[5].SerdeName)
		assert.Equal("failed to get message descriptor for payload: no prototype mapping found for the record key of topic 'test.redpanda.console.serde_plain_protobuf'", dr.Key.Troubleshooting[5].Message)
		assert.Equal(string(PayloadEncodingProtobufSchema), dr.Key.Troubleshooting[6].SerdeName)
		assert.Equal("payload size is <= 5", dr.Key.Troubleshooting[6].Message)
		assert.Equal(string(PayloadEncodingMsgPack), dr.Key.Troubleshooting[7].SerdeName)
		assert.Equal("message pack encoding not configured for topic: test.redpanda.console.serde_plain_protobuf", dr.Key.Troubleshooting[7].Message)
		assert.Equal(string(PayloadEncodingSmile), dr.Key.Troubleshooting[8].SerdeName)
		assert.Equal("first bytes indicate this it not valid Smile format", dr.Key.Troubleshooting[8].Message)
		assert.Equal(string(PayloadEncodingCbor), dr.Key.Troubleshooting[9].SerdeName)
		assert.Equal("cbor encoding not configured for topic: test.redpanda.console.serde_plain_protobuf", dr.Key.Troubleshooting[9].Message)
		assert.Equal(string(PayloadEncodingUtf8WithControlChars), dr.Key.Troubleshooting[10].SerdeName)
		assert.Equal("payload does not contain UTF8 control characters", dr.Key.Troubleshooting[10].Message)
	})

	t.Run("plain protobuf reference", func(t *testing.T) {
		testTopicName := testutil.TopicNameForTest("serde_plain_protobuf_ref")
		_, err := s.kafkaAdminClient.CreateTopic(ctx, 1, 1, nil, testTopicName)
		require.NoError(err)

		defer func() {
			_, err := s.kafkaAdminClient.DeleteTopics(ctx, testTopicName)
			assert.NoError(err)
		}()

		topic0 := config.RegexpOrLiteral{}
		require.NoError(topic0.UnmarshalText([]byte(testTopicName)))

		testCfg := cfg
		testCfg.Kafka.Protobuf.Enabled = true
		testCfg.Kafka.Protobuf.Mappings = []config.ProtoTopicMapping{
			{
				TopicName:      topic0,
				ValueProtoType: "shop.v2.Order",
			},
		}
		testCfg.Kafka.Protobuf.FileSystem.Enabled = true
		testCfg.Kafka.Protobuf.FileSystem.RefreshInterval = 1 * time.Minute
		testCfg.Kafka.Protobuf.FileSystem.Paths = []string{"testdata/proto"}

		testProtoSvc, err := protopkg.NewService(testCfg.Kafka.Protobuf, logger)
		require.NoError(err)
		require.NoError(testProtoSvc.Start())

		serdeSvc, err := NewService(testProtoSvc, mspPackSvc, cachedSchemaClient)
		require.NoError(err)

<<<<<<< HEAD
=======
		protoSvc, err := protopkg.NewService(cfg.Kafka.Protobuf, logger, schemaSvc)
		require.NoError(err)

		err = protoSvc.Start()
		require.NoError(err)

		mspPackSvc, err := ms.NewService(cfg.Kafka.MessagePack)
		require.NoError(err)

		cborConfig := config.Cbor{}

		serdeSvc := NewService(schemaSvc, protoSvc, mspPackSvc, cborConfig)

>>>>>>> 2ce8a939
		orderCreatedAt := time.Date(2023, time.July, 15, 10, 0, 0, 0, time.UTC)
		orderUpdatedAt := time.Date(2023, time.July, 15, 11, 0, 0, 0, time.UTC)
		orderDeliveredAt := time.Date(2023, time.July, 15, 12, 0, 0, 0, time.UTC)
		orderCompletedAt := time.Date(2023, time.July, 15, 13, 0, 0, 0, time.UTC)

		msg := shopv2.Order{
			Version:       1,
			Id:            "444",
			CreatedAt:     timestamppb.New(orderCreatedAt),
			LastUpdatedAt: timestamppb.New(orderUpdatedAt),
			DeliveredAt:   timestamppb.New(orderDeliveredAt),
			CompletedAt:   timestamppb.New(orderCompletedAt),
			Customer: &shopv2.Customer{
				Version:      1,
				Id:           "customer_012345",
				FirstName:    "Zig",
				LastName:     "Zag",
				CompanyName:  "Redpanda",
				Email:        "zigzag_test@redpanda.com",
				CustomerType: shopv2.Customer_CUSTOMER_TYPE_BUSINESS,
			},
			OrderValue: 100,
			LineItems: []*shopv2.Order_LineItem{
				{
					ArticleId:    "art_0",
					Name:         "line_0",
					Quantity:     2,
					QuantityUnit: "usd",
					UnitPrice:    10,
					TotalPrice:   20,
				},
				{
					ArticleId:    "art_1",
					Name:         "line_1",
					Quantity:     2,
					QuantityUnit: "usd",
					UnitPrice:    25,
					TotalPrice:   50,
				},
				{
					ArticleId:    "art_2",
					Name:         "line_2",
					Quantity:     3,
					QuantityUnit: "usd",
					UnitPrice:    10,
					TotalPrice:   30,
				},
			},
			Payment: &shopv2.Order_Payment{
				PaymentId: "pay_01234",
				Method:    "card",
			},
			DeliveryAddress: &shopv2.Address{
				Version: 1,
				Id:      "addr_01234",
				Customer: &shopv2.Address_Customer{
					CustomerId:   "customer_012345",
					CustomerType: "business",
				},
				FirstName: "Zig",
				LastName:  "Zag",
				State:     "CA",
				City:      "SomeCity",
				Zip:       "zzyzx",
				Phone:     "123-456-78990",
				CreatedAt: timestamppb.New(orderCreatedAt),
				Revision:  1,
			},
			Revision: 1,
		}

		pbData, err := proto.Marshal(&msg)
		require.NoError(err)

		r := &kgo.Record{
			Key:       []byte(msg.Id),
			Value:     pbData,
			Topic:     testTopicName,
			Timestamp: orderCreatedAt,
		}

		produceCtx, produceCancel := context.WithTimeout(context.Background(), 10*time.Second)
		defer produceCancel()

		results := s.kafkaClient.ProduceSync(produceCtx, r)
		require.NoError(results.FirstErr())

		consumeCtx, consumeCancel := context.WithTimeout(context.Background(), 1*time.Second)
		defer consumeCancel()

		cl := s.consumerClientForTopic(testTopicName)

		var record *kgo.Record
		for {
			fetches := cl.PollFetches(consumeCtx)
			errs := fetches.Errors()
			if fetches.IsClientClosed() ||
				(len(errs) == 1 && (errors.Is(errs[0].Err, context.DeadlineExceeded) || errors.Is(errs[0].Err, context.Canceled))) {
				break
			}

			require.Empty(errs)

			iter := fetches.RecordIter()

			for !iter.Done() && record == nil {
				record = iter.Next()
				break
			}
		}

		require.NotEmpty(record)

		dr := serdeSvc.DeserializeRecord(context.Background(), record, DeserializationOptions{Troubleshoot: true})
		require.NotNil(dr)

		// check value
		obj, ok := (dr.Value.DeserializedPayload).(map[string]any)
		require.Truef(ok, "parsed payload is not of type map[string]any")

		assert.Equal(`444`, obj["id"])
		assert.Equal(100.0, obj["orderValue"])
		assert.Equal(1.0, obj["version"])

		rOrder := shopv2.Order{}
		err = protojson.Unmarshal(dr.Value.NormalizedPayload, &rOrder)
		require.NoError(err)
		assert.Equal("444", rOrder.GetId())
		assert.Equal(int32(1), rOrder.GetVersion())
		assert.Equal(timestamppb.New(orderCreatedAt).GetSeconds(), rOrder.GetCreatedAt().GetSeconds())
		assert.Equal(timestamppb.New(orderUpdatedAt).GetSeconds(), rOrder.GetLastUpdatedAt().GetSeconds())
		assert.Equal(timestamppb.New(orderDeliveredAt).GetSeconds(), rOrder.GetDeliveredAt().GetSeconds())
		assert.Equal(timestamppb.New(orderCompletedAt).GetSeconds(), rOrder.GetCompletedAt().GetSeconds())

		orderCustomer := rOrder.GetCustomer()
		assert.Equal(int32(1), orderCustomer.GetVersion())
		assert.Equal("Zig", orderCustomer.GetFirstName())
		assert.Equal("Zag", orderCustomer.GetLastName())
		assert.Equal("Redpanda", orderCustomer.GetCompanyName())
		assert.Equal("zigzag_test@redpanda.com", orderCustomer.GetEmail())
		assert.Equal(shopv2.Customer_CUSTOMER_TYPE_BUSINESS, orderCustomer.GetCustomerType())

		assert.Equal(int32(100), rOrder.GetOrderValue())
		lineItems := rOrder.GetLineItems()
		require.Len(lineItems, 3)
		li := lineItems[0]
		assert.Equal("art_0", li.GetArticleId())
		assert.Equal("line_0", li.GetName())
		assert.Equal(int32(2), li.GetQuantity())
		assert.Equal("usd", li.GetQuantityUnit())
		assert.Equal(int32(10), li.GetUnitPrice())
		assert.Equal(int32(20), li.GetTotalPrice())
		li = lineItems[1]
		assert.Equal("art_1", li.GetArticleId())
		assert.Equal("line_1", li.GetName())
		assert.Equal(int32(2), li.GetQuantity())
		assert.Equal("usd", li.GetQuantityUnit())
		assert.Equal(int32(25), li.GetUnitPrice())
		assert.Equal(int32(50), li.GetTotalPrice())
		li = lineItems[2]
		assert.Equal("art_2", li.GetArticleId())
		assert.Equal("line_2", li.GetName())
		assert.Equal(int32(3), li.GetQuantity())
		assert.Equal("usd", li.GetQuantityUnit())
		assert.Equal(int32(10), li.GetUnitPrice())
		assert.Equal(int32(30), li.GetTotalPrice())

		orderPayment := rOrder.GetPayment()
		assert.Equal("pay_01234", orderPayment.GetPaymentId())
		assert.Equal("card", orderPayment.GetMethod())

		deliveryAddress := rOrder.GetDeliveryAddress()
		assert.Equal(int32(1), deliveryAddress.GetVersion())
		assert.Equal("addr_01234", deliveryAddress.GetId())
		assert.Equal("customer_012345", deliveryAddress.GetCustomer().GetCustomerId())
		assert.Equal("business", deliveryAddress.GetCustomer().GetCustomerType())
		assert.Equal("Zig", deliveryAddress.GetFirstName())
		assert.Equal("Zag", deliveryAddress.GetLastName())
		assert.Equal("CA", deliveryAddress.GetState())
		assert.Equal("SomeCity", deliveryAddress.GetCity())
		assert.Equal("zzyzx", deliveryAddress.GetZip())
		assert.Equal("123-456-78990", deliveryAddress.GetPhone())
		assert.Equal(timestamppb.New(orderCreatedAt).GetSeconds(), deliveryAddress.GetCreatedAt().GetSeconds())
		assert.Equal(int32(1), deliveryAddress.GetRevision())

		assert.Equal(int32(1), rOrder.GetRevision())

		// value properties
		assert.Equal(PayloadEncodingProtobuf, dr.Value.Encoding)
		assert.Equal(false, dr.Value.IsPayloadNull)
		assert.Equal(false, dr.Value.IsPayloadTooLarge)
		assert.Empty(dr.Value.OriginalPayload)
		assert.Equal(len(pbData), dr.Value.PayloadSizeBytes)
		assert.Empty(dr.Value.SchemaID)

		// value troubleshooting
		require.Len(dr.Value.Troubleshooting, 5)
		assert.Equal(string(PayloadEncodingNull), dr.Value.Troubleshooting[0].SerdeName)
		assert.Equal("payload is not null as expected for none encoding", dr.Value.Troubleshooting[0].Message)
		assert.Equal(string(PayloadEncodingJSON), dr.Value.Troubleshooting[1].SerdeName)
		assert.Equal("first byte indicates this it not valid JSON, expected brackets", dr.Value.Troubleshooting[1].Message)
		assert.Equal(string(PayloadEncodingJSONSchema), dr.Value.Troubleshooting[2].SerdeName)
		assert.Equal("incorrect magic byte for json schema", dr.Value.Troubleshooting[2].Message)
		assert.Equal(string(PayloadEncodingXML), dr.Value.Troubleshooting[3].SerdeName)
		assert.Equal("first byte indicates this it not valid XML", dr.Value.Troubleshooting[3].Message)
		assert.Equal(string(PayloadEncodingAvro), dr.Value.Troubleshooting[4].SerdeName)
		assert.Equal("incorrect magic byte for avro", dr.Value.Troubleshooting[4].Message)

		// check key
		keyObj, ok := (dr.Key.DeserializedPayload).(string)
		require.Truef(ok, "parsed payload is not of type string")
		assert.Equal("444", keyObj)
		assert.Empty(dr.Key.SchemaID)

		// key properties
		assert.Equal(PayloadEncodingText, dr.Key.Encoding)
		assert.Equal(false, dr.Key.IsPayloadNull)
		assert.Equal(false, dr.Key.IsPayloadTooLarge)
		assert.Empty(dr.Key.OriginalPayload)
		assert.Equal([]byte(msg.Id), dr.Key.NormalizedPayload)
		assert.Equal(len([]byte(msg.Id)), dr.Key.PayloadSizeBytes)

		// key troubleshooting
		require.Len(dr.Key.Troubleshooting, 11)
		assert.Equal(string(PayloadEncodingNull), dr.Key.Troubleshooting[0].SerdeName)
		assert.Equal("payload is not null as expected for none encoding", dr.Key.Troubleshooting[0].Message)
		assert.Equal(string(PayloadEncodingJSON), dr.Key.Troubleshooting[1].SerdeName)
		assert.Equal("first byte indicates this it not valid JSON, expected brackets", dr.Key.Troubleshooting[1].Message)
		assert.Equal(string(PayloadEncodingJSONSchema), dr.Key.Troubleshooting[2].SerdeName)
		assert.Equal("payload size is < 5 for json schema", dr.Key.Troubleshooting[2].Message)
		assert.Equal(string(PayloadEncodingXML), dr.Key.Troubleshooting[3].SerdeName)
		assert.Equal("first byte indicates this it not valid XML", dr.Key.Troubleshooting[3].Message)
		assert.Equal(string(PayloadEncodingAvro), dr.Key.Troubleshooting[4].SerdeName)
		assert.Equal("payload size is <= 5", dr.Key.Troubleshooting[4].Message)
		assert.Equal(string(PayloadEncodingProtobuf), dr.Key.Troubleshooting[5].SerdeName)
		assert.Equal("failed to get message descriptor for payload: no prototype mapping found for the record key of topic 'test.redpanda.console.serde_plain_protobuf_ref'", dr.Key.Troubleshooting[5].Message)
		assert.Equal(string(PayloadEncodingProtobufSchema), dr.Key.Troubleshooting[6].SerdeName)
		assert.Equal("payload size is <= 5", dr.Key.Troubleshooting[6].Message)
		assert.Equal(string(PayloadEncodingMsgPack), dr.Key.Troubleshooting[7].SerdeName)
		assert.Equal("message pack encoding not configured for topic: test.redpanda.console.serde_plain_protobuf_ref", dr.Key.Troubleshooting[7].Message)
		assert.Equal(string(PayloadEncodingSmile), dr.Key.Troubleshooting[8].SerdeName)
		assert.Equal("first bytes indicate this it not valid Smile format", dr.Key.Troubleshooting[8].Message)
		assert.Equal(string(PayloadEncodingCbor), dr.Key.Troubleshooting[9].SerdeName)
		assert.Equal("cbor encoding not configured for topic: test.redpanda.console.serde_plain_protobuf_ref", dr.Key.Troubleshooting[9].Message)
		assert.Equal(string(PayloadEncodingUtf8WithControlChars), dr.Key.Troubleshooting[10].SerdeName)
		assert.Equal("payload does not contain UTF8 control characters", dr.Key.Troubleshooting[10].Message)
	})

	t.Run("schema registry protobuf", func(t *testing.T) {
		// create the topic
		testTopicName := testutil.TopicNameForTest("serde_schema_protobuf")
		_, err := s.kafkaAdminClient.CreateTopic(ctx, 1, 1, nil, testTopicName)
		require.NoError(err)

		defer func() {
			_, err := s.kafkaAdminClient.DeleteTopics(ctx, testTopicName)
			assert.NoError(err)
		}()

		// register the protobuf schema
		rcl, err := sr.NewClient(sr.URLs(s.registryAddress))
		require.NoError(err)

		protoFile, err := os.ReadFile("testdata/proto/shop/v1/order.proto")
		require.NoError(err)

		ss, err := rcl.CreateSchema(context.Background(), testTopicName+"-value", sr.Schema{
			Schema: string(protoFile),
			Type:   sr.TypeProtobuf,
		})
		require.NoError(err)
		require.NotNil(ss)

<<<<<<< HEAD
=======
		// test
		cfg := s.createBaseConfig()

		logger, err := zap.NewProduction()
		require.NoError(err)

		schemaSvc, err := schema.NewService(cfg.Kafka.Schema, logger)
		require.NoError(err)

		protoSvc, err := protopkg.NewService(cfg.Kafka.Protobuf, logger, schemaSvc)
		require.NoError(err)

		err = protoSvc.Start()
		require.NoError(err)

		mspPackSvc, err := ms.NewService(cfg.Kafka.MessagePack)
		require.NoError(err)

		cborConfig := config.Cbor{}

		serdeSvc := NewService(schemaSvc, protoSvc, mspPackSvc, cborConfig)

>>>>>>> 2ce8a939
		// Set up Serde
		var serde sr.Serde
		serde.Register(
			ss.ID,
			&shopv1.Order{},
			sr.EncodeFn(func(v any) ([]byte, error) {
				return proto.Marshal(v.(*shopv1.Order))
			}),
			sr.DecodeFn(func(b []byte, v any) error {
				return proto.Unmarshal(b, v.(*shopv1.Order))
			}),
			sr.Index(0),
		)

		orderCreatedAt := time.Date(2023, time.July, 11, 13, 0, 0, 0, time.UTC)
		msg := shopv1.Order{
			Id:        "222",
			CreatedAt: timestamppb.New(orderCreatedAt),
		}

		msgData, err := serde.Encode(&msg)
		require.NoError(err)

		r := &kgo.Record{
			Key:       []byte(msg.Id),
			Value:     msgData,
			Topic:     testTopicName,
			Timestamp: orderCreatedAt,
		}

		produceCtx, produceCancel := context.WithTimeout(context.Background(), 10*time.Second)
		defer produceCancel()

		results := s.kafkaClient.ProduceSync(produceCtx, r)
		require.NoError(results.FirstErr())

		consumeCtx, consumeCancel := context.WithTimeout(context.Background(), 1*time.Second)
		defer consumeCancel()

		cl := s.consumerClientForTopic(testTopicName)

		var record *kgo.Record

		for {
			fetches := cl.PollFetches(consumeCtx)
			errs := fetches.Errors()
			if fetches.IsClientClosed() ||
				(len(errs) == 1 && (errors.Is(errs[0].Err, context.DeadlineExceeded) || errors.Is(errs[0].Err, context.Canceled))) {
				break
			}

			require.Empty(errs)

			iter := fetches.RecordIter()

			for !iter.Done() && record == nil {
				record = iter.Next()
				break
			}
		}

		require.NotEmpty(record)

		dr := serdeSvc.DeserializeRecord(context.Background(), record, DeserializationOptions{Troubleshoot: true})
		require.NotNil(dr)

		// check value
		rOrder := shopv1.Order{}
		err = protojson.Unmarshal(dr.Value.NormalizedPayload, &rOrder)
		require.NoError(err)
		assert.Equal("222", rOrder.Id)
		assert.Equal(timestamppb.New(orderCreatedAt).GetSeconds(), rOrder.GetCreatedAt().GetSeconds())

		obj, ok := (dr.Value.DeserializedPayload).(map[string]any)
		require.Truef(ok, "parsed payload is not of type map[string]any")
		assert.Equal("222", obj["id"])

		// franz-go serde
		rOrder = shopv1.Order{}
		err = serde.Decode(record.Value, &rOrder)
		require.NoError(err)
		assert.Equal("222", rOrder.Id)
		assert.Equal(timestamppb.New(orderCreatedAt).GetSeconds(), rOrder.GetCreatedAt().GetSeconds())

		// value properties
		assert.Equal(PayloadEncodingProtobuf, dr.Value.Encoding)
		assert.Equal(false, dr.Value.IsPayloadNull)
		assert.Equal(false, dr.Value.IsPayloadTooLarge)
		assert.Empty(dr.Value.OriginalPayload)
		assert.Equal(len(msgData), dr.Value.PayloadSizeBytes)
		assert.Equal(uint32(ss.ID), *dr.Value.SchemaID)

		// value troubleshooting
		require.Len(dr.Value.Troubleshooting, 6)
		assert.Equal(string(PayloadEncodingNull), dr.Value.Troubleshooting[0].SerdeName)
		assert.Equal("payload is not null as expected for none encoding", dr.Value.Troubleshooting[0].Message)
		assert.Equal(string(PayloadEncodingJSON), dr.Value.Troubleshooting[1].SerdeName)
		assert.Equal("first byte indicates this it not valid JSON, expected brackets", dr.Value.Troubleshooting[1].Message)
		assert.Equal(string(PayloadEncodingJSONSchema), dr.Value.Troubleshooting[2].SerdeName)
		assert.Equal("first byte indicates this it not valid JSON, expected brackets", dr.Value.Troubleshooting[2].Message)
		assert.Equal(string(PayloadEncodingXML), dr.Value.Troubleshooting[3].SerdeName)
		assert.Equal("first byte indicates this it not valid XML", dr.Value.Troubleshooting[3].Message)
		assert.Equal(string(PayloadEncodingAvro), dr.Value.Troubleshooting[4].SerdeName)
		assert.Contains(dr.Value.Troubleshooting[4].Message, "getting avro schema from registry: failed to parse avro schema: avro: unknown type:")
		assert.Equal(string(PayloadEncodingProtobuf), dr.Value.Troubleshooting[5].SerdeName)
		assert.Equal("failed to get message descriptor for payload: no prototype found for the given topic 'test.redpanda.console.serde_schema_protobuf'. Check your configured protobuf mappings", dr.Value.Troubleshooting[5].Message)

		// check key
		keyObj, ok := (dr.Key.DeserializedPayload).(string)
		require.Truef(ok, "parsed payload is not of type string")
		assert.Equal("222", keyObj)
		assert.Empty(dr.Key.SchemaID)

		// key properties
		assert.Equal(PayloadEncodingText, dr.Key.Encoding)
		assert.Equal(false, dr.Key.IsPayloadNull)
		assert.Equal(false, dr.Key.IsPayloadTooLarge)
		assert.Empty(dr.Key.OriginalPayload)
		assert.Equal([]byte(msg.Id), dr.Key.NormalizedPayload)
		assert.Equal(len([]byte(msg.Id)), dr.Key.PayloadSizeBytes)

		// key troubleshooting
		require.Len(dr.Key.Troubleshooting, 11)
		assert.Equal(string(PayloadEncodingNull), dr.Key.Troubleshooting[0].SerdeName)
		assert.Equal("payload is not null as expected for none encoding", dr.Key.Troubleshooting[0].Message)
		assert.Equal(string(PayloadEncodingJSON), dr.Key.Troubleshooting[1].SerdeName)
		assert.Equal("first byte indicates this it not valid JSON, expected brackets", dr.Key.Troubleshooting[1].Message)
		assert.Equal(string(PayloadEncodingJSONSchema), dr.Key.Troubleshooting[2].SerdeName)
		assert.Equal("payload size is < 5 for json schema", dr.Key.Troubleshooting[2].Message)
		assert.Equal(string(PayloadEncodingXML), dr.Key.Troubleshooting[3].SerdeName)
		assert.Equal("first byte indicates this it not valid XML", dr.Key.Troubleshooting[3].Message)
		assert.Equal(string(PayloadEncodingAvro), dr.Key.Troubleshooting[4].SerdeName)
		assert.Equal("payload size is <= 5", dr.Key.Troubleshooting[4].Message)
		assert.Equal(string(PayloadEncodingProtobuf), dr.Key.Troubleshooting[5].SerdeName)
		assert.Equal("failed to get message descriptor for payload: no prototype found for the given topic 'test.redpanda.console.serde_schema_protobuf'. Check your configured protobuf mappings", dr.Key.Troubleshooting[5].Message)
		assert.Equal(string(PayloadEncodingProtobufSchema), dr.Key.Troubleshooting[6].SerdeName)
		assert.Equal("payload size is <= 5", dr.Key.Troubleshooting[6].Message)
		assert.Equal(string(PayloadEncodingMsgPack), dr.Key.Troubleshooting[7].SerdeName)
		assert.Equal("message pack encoding not configured for topic: test.redpanda.console.serde_schema_protobuf", dr.Key.Troubleshooting[7].Message)
		assert.Equal(string(PayloadEncodingSmile), dr.Key.Troubleshooting[8].SerdeName)
		assert.Equal("first bytes indicate this it not valid Smile format", dr.Key.Troubleshooting[8].Message)
		assert.Equal(string(PayloadEncodingCbor), dr.Key.Troubleshooting[9].SerdeName)
		assert.Equal("cbor encoding not configured for topic: test.redpanda.console.serde_schema_protobuf", dr.Key.Troubleshooting[9].Message)
		assert.Equal(string(PayloadEncodingUtf8WithControlChars), dr.Key.Troubleshooting[10].SerdeName)
		assert.Equal("payload does not contain UTF8 control characters", dr.Key.Troubleshooting[10].Message)
	})

	t.Run("schema registry protobuf common", func(t *testing.T) {
		// create the topic
		testTopicName := testutil.TopicNameForTest("deserializer_schema_protobuf_common")
		_, err := s.kafkaAdminClient.CreateTopic(ctx, 1, 1, nil, testTopicName)
		require.NoError(err)

		defer func() {
			_, err := s.kafkaAdminClient.DeleteTopics(ctx, testTopicName)
			assert.NoError(err)
		}()

		// register the protobuf schema
		rcl, err := sr.NewClient(sr.URLs(s.registryAddress))
		require.NoError(err)

		protoFile, err := os.ReadFile("testdata/proto/common/common.proto")
		require.NoError(err)

		ss, err := rcl.CreateSchema(context.Background(), testTopicName+"-value", sr.Schema{
			Schema: string(protoFile),
			Type:   sr.TypeProtobuf,
		})
		require.NoError(err)
		require.NotNil(ss)

<<<<<<< HEAD
=======
		// test
		cfg := s.createBaseConfig()

		logger, err := zap.NewProduction()
		require.NoError(err)

		schemaSvc, err := schema.NewService(cfg.Kafka.Schema, logger)
		require.NoError(err)

		protoSvc, err := protopkg.NewService(cfg.Kafka.Protobuf, logger, schemaSvc)
		require.NoError(err)

		err = protoSvc.Start()
		require.NoError(err)

		mspPackSvc, err := ms.NewService(cfg.Kafka.MessagePack)
		require.NoError(err)

		cborConfig := config.Cbor{}

		serdeSvc := NewService(schemaSvc, protoSvc, mspPackSvc, cborConfig)

>>>>>>> 2ce8a939
		// Set up Serde
		var serde sr.Serde
		serde.Register(
			ss.ID,
			&common.CommonMessage{},
			sr.EncodeFn(func(v any) ([]byte, error) {
				return proto.Marshal(v.(*common.CommonMessage))
			}),
			sr.DecodeFn(func(b []byte, v any) error {
				return proto.Unmarshal(b, v.(*common.CommonMessage))
			}),
			sr.Index(0),
		)

		messageCreatedAt := time.Date(2023, time.July, 11, 13, 0, 0, 0, time.UTC)
		msg := common.CommonMessage{
			Id: "345",
			DecVal: &decimal.Decimal{
				Value: "-1.50",
			},
			Color: &color.Color{
				Red:   0.1,
				Green: 0.2,
				Blue:  0.3,
			},
			Dow: dayofweek.DayOfWeek_FRIDAY,
			Fraction: &fraction.Fraction{
				Numerator:   10,
				Denominator: 20,
			},
			Latlng: &latlng.LatLng{
				Latitude:  45.45,
				Longitude: 12.34,
			},
			Price: &money.Money{
				CurrencyCode: "USD",
				Units:        100,
			},
			Month: month.Month_JANUARY,
		}

		msgData, err := serde.Encode(&msg)
		require.NoError(err)

		r := &kgo.Record{
			Key:       []byte(msg.Id),
			Value:     msgData,
			Topic:     testTopicName,
			Timestamp: messageCreatedAt,
		}

		produceCtx, produceCancel := context.WithTimeout(context.Background(), 5*time.Second)
		defer produceCancel()

		results := s.kafkaClient.ProduceSync(produceCtx, r)
		require.NoError(results.FirstErr())

		consumeCtx, consumeCancel := context.WithTimeout(context.Background(), 1*time.Second)
		defer consumeCancel()

		cl := s.consumerClientForTopic(testTopicName)

		var record *kgo.Record

		for {
			fetches := cl.PollFetches(consumeCtx)
			errs := fetches.Errors()
			if fetches.IsClientClosed() ||
				(len(errs) == 1 && (errors.Is(errs[0].Err, context.DeadlineExceeded) || errors.Is(errs[0].Err, context.Canceled))) {
				break
			}

			require.Empty(errs)

			iter := fetches.RecordIter()

			for !iter.Done() && record == nil {
				record = iter.Next()
				break
			}
		}

		require.NotEmpty(record)

		dr := serdeSvc.DeserializeRecord(context.Background(), record, DeserializationOptions{Troubleshoot: true})
		require.NotNil(dr)

		// check value
		obj, ok := (dr.Value.DeserializedPayload).(map[string]any)
		require.Truef(ok, "parsed payload is not of type map[string]any")
		assert.Equal("345", obj["id"])
		assert.Len(obj["dec_val"], 1)
		assert.Len(obj["color"], 3)
		assert.Len(obj["fraction"], 2)
		assert.Len(obj["latlng"], 2)
		assert.Len(obj["price"], 3)
		assert.Equal("JANUARY", obj["month"])

		assert.Equal(PayloadEncodingProtobuf, dr.Value.Encoding)
		cm := common.CommonMessage{}
		err = protojson.Unmarshal(dr.Value.NormalizedPayload, &cm)
		require.NoError(err)
		assert.Equal("345", cm.Id)
		assert.Equal("-1.50", cm.GetDecVal().GetValue())
		assert.Equal(float32(0.1), cm.GetColor().GetRed())
		assert.Equal(float32(0.2), cm.GetColor().GetGreen())
		assert.Equal(float32(0.3), cm.GetColor().GetBlue())
		assert.Equal(int64(10), cm.GetFraction().GetNumerator())
		assert.Equal(int64(20), cm.GetFraction().GetDenominator())
		assert.Equal(45.45, cm.GetLatlng().GetLatitude())
		assert.Equal(12.34, cm.GetLatlng().GetLongitude())
		assert.Equal("USD", cm.GetPrice().GetCurrencyCode())
		assert.Equal(int64(100), cm.GetPrice().GetUnits())
		assert.Equal("JANUARY", cm.GetMonth().String())

		// franz-go serde
		cm = common.CommonMessage{}
		err = serde.Decode(record.Value, &cm)
		require.NoError(err)
		assert.Equal("345", cm.Id)
		assert.Equal("-1.50", cm.GetDecVal().GetValue())
		assert.Equal(float32(0.1), cm.GetColor().GetRed())
		assert.Equal(float32(0.2), cm.GetColor().GetGreen())
		assert.Equal(float32(0.3), cm.GetColor().GetBlue())
		assert.Equal(int64(10), cm.GetFraction().GetNumerator())
		assert.Equal(int64(20), cm.GetFraction().GetDenominator())
		assert.Equal(45.45, cm.GetLatlng().GetLatitude())
		assert.Equal(12.34, cm.GetLatlng().GetLongitude())
		assert.Equal("USD", cm.GetPrice().GetCurrencyCode())
		assert.Equal(int64(100), cm.GetPrice().GetUnits())
		assert.Equal("JANUARY", cm.GetMonth().String())
	})

	t.Run("schema registry protobuf multi", func(t *testing.T) {
		// create the topic
		testTopicName := testutil.TopicNameForTest("serde_schema_protobuf_multi")
		_, err := s.kafkaAdminClient.CreateTopic(ctx, 1, 1, nil, testTopicName)
		require.NoError(err)

		defer func() {
			_, err := s.kafkaAdminClient.DeleteTopics(ctx, testTopicName)
			assert.NoError(err)
		}()

		// register the protobuf schema
		rcl, err := sr.NewClient(sr.URLs(s.registryAddress))
		require.NoError(err)

		protoFile, err := os.ReadFile("testdata/proto/index/v1/data.proto")
		require.NoError(err)

		ss, err := rcl.CreateSchema(context.Background(), testTopicName+"-value", sr.Schema{
			Schema: string(protoFile),
			Type:   sr.TypeProtobuf,
		})
		require.NoError(err)
		require.NotNil(ss)

<<<<<<< HEAD
=======
		// test
		cfg := s.createBaseConfig()

		logger, err := zap.NewProduction()
		require.NoError(err)

		schemaSvc, err := schema.NewService(cfg.Kafka.Schema, logger)
		require.NoError(err)

		protoSvc, err := protopkg.NewService(cfg.Kafka.Protobuf, logger, schemaSvc)
		require.NoError(err)

		err = protoSvc.Start()
		require.NoError(err)

		mspPackSvc, err := ms.NewService(cfg.Kafka.MessagePack)
		require.NoError(err)

		cborConfig := config.Cbor{}

		serdeSvc := NewService(schemaSvc, protoSvc, mspPackSvc, cborConfig)

>>>>>>> 2ce8a939
		// Set up Serde
		var serde sr.Serde
		serde.Register(
			ss.ID,
			&indexv1.Gadget{},
			sr.EncodeFn(func(v any) ([]byte, error) {
				return proto.Marshal(v.(*indexv1.Gadget))
			}),
			sr.DecodeFn(func(b []byte, v any) error {
				return proto.Unmarshal(b, v.(*indexv1.Gadget))
			}),
			sr.Index(2),
		)

		msg := indexv1.Gadget{
			Identity: "gadget_0",
			Gizmo: &indexv1.Gadget_Gizmo{
				Size: 10,
				Item: &indexv1.Item{
					ItemType: indexv1.Item_ITEM_TYPE_PERSONAL,
					Name:     "item_0",
				},
			},
			Widgets: []*indexv1.Widget{
				{
					Id: "wid_0",
				},
				{
					Id: "wid_1",
				},
			},
		}

		msgData, err := serde.Encode(&msg)
		require.NoError(err)

		r := &kgo.Record{
			Key:   []byte(msg.GetIdentity()),
			Value: msgData,
			Topic: testTopicName,
		}

		produceCtx, produceCancel := context.WithTimeout(context.Background(), 10*time.Second)
		defer produceCancel()

		results := s.kafkaClient.ProduceSync(produceCtx, r)
		require.NoError(results.FirstErr())

		consumeCtx, consumeCancel := context.WithTimeout(context.Background(), 1*time.Second)
		defer consumeCancel()

		cl := s.consumerClientForTopic(testTopicName)

		var record *kgo.Record

		for {
			fetches := cl.PollFetches(consumeCtx)
			errs := fetches.Errors()
			if fetches.IsClientClosed() ||
				(len(errs) == 1 && (errors.Is(errs[0].Err, context.DeadlineExceeded) || errors.Is(errs[0].Err, context.Canceled))) {
				break
			}

			require.Empty(errs)

			iter := fetches.RecordIter()

			for !iter.Done() && record == nil {
				record = iter.Next()
				break
			}
		}

		require.NotEmpty(record)

		dr := serdeSvc.DeserializeRecord(context.Background(), record, DeserializationOptions{Troubleshoot: true})
		require.NotNil(dr)

		// check value
		obj, ok := (dr.Value.DeserializedPayload).(map[string]any)
		require.Truef(ok, "parsed payload is not of type map[string]any")
		assert.Equal("gadget_0", obj["identity"])
		assert.NotEmpty(obj["gizmo"])
		assert.NotEmpty(obj["widgets"])

		rObject := indexv1.Gadget{}
		err = protojson.Unmarshal(dr.Value.NormalizedPayload, &rObject)
		require.NoError(err)
		assert.Equal("gadget_0", rObject.GetIdentity())
		assert.Equal(int32(10), rObject.GetGizmo().GetSize())
		assert.Equal("item_0", rObject.GetGizmo().GetItem().GetName())
		assert.Equal(indexv1.Item_ITEM_TYPE_PERSONAL, rObject.GetGizmo().GetItem().GetItemType())
		widgets := rObject.GetWidgets()

		require.Len(widgets, 2)
		assert.Equal("wid_0", widgets[0].GetId())
		assert.Equal("wid_1", widgets[1].GetId())

		// franz-go serde
		rObject = indexv1.Gadget{}
		err = serde.Decode(record.Value, &rObject)
		require.NoError(err)
		assert.Equal("gadget_0", rObject.GetIdentity())
		assert.Equal(int32(10), rObject.GetGizmo().GetSize())
		assert.Equal("item_0", rObject.GetGizmo().GetItem().GetName())
		assert.Equal(indexv1.Item_ITEM_TYPE_PERSONAL, rObject.GetGizmo().GetItem().GetItemType())
		widgets = rObject.GetWidgets()

		require.Len(widgets, 2)
		assert.Equal("wid_0", widgets[0].GetId())
		assert.Equal("wid_1", widgets[1].GetId())

		// value properties
		assert.Equal(PayloadEncodingProtobuf, dr.Value.Encoding)
		assert.Equal(false, dr.Value.IsPayloadNull)
		assert.Equal(false, dr.Value.IsPayloadTooLarge)
		assert.Empty(dr.Value.OriginalPayload)
		assert.Equal(len(msgData), dr.Value.PayloadSizeBytes)
		assert.Equal(uint32(ss.ID), *dr.Value.SchemaID)

		// value troubleshooting
		require.Len(dr.Value.Troubleshooting, 6)
		assert.Equal(string(PayloadEncodingNull), dr.Value.Troubleshooting[0].SerdeName)
		assert.Equal("payload is not null as expected for none encoding", dr.Value.Troubleshooting[0].Message)
		assert.Equal(string(PayloadEncodingJSON), dr.Value.Troubleshooting[1].SerdeName)
		assert.Equal("first byte indicates this it not valid JSON, expected brackets", dr.Value.Troubleshooting[1].Message)
		assert.Equal(string(PayloadEncodingJSONSchema), dr.Value.Troubleshooting[2].SerdeName)
		assert.Equal("first byte indicates this it not valid JSON, expected brackets", dr.Value.Troubleshooting[2].Message)
		assert.Equal(string(PayloadEncodingXML), dr.Value.Troubleshooting[3].SerdeName)
		assert.Equal("first byte indicates this it not valid XML", dr.Value.Troubleshooting[3].Message)
		assert.Equal(string(PayloadEncodingAvro), dr.Value.Troubleshooting[4].SerdeName)
		assert.Contains(dr.Value.Troubleshooting[4].Message, "getting avro schema from registry: failed to parse schema: avro: unknown type:")
		assert.Equal(string(PayloadEncodingProtobuf), dr.Value.Troubleshooting[5].SerdeName)
		assert.Equal("failed to get message descriptor for payload: no prototype found for the given topic 'test.redpanda.console.serde_schema_protobuf_multi'. Check your configured protobuf mappings", dr.Value.Troubleshooting[5].Message)

		// check key
		keyObj, ok := (dr.Key.DeserializedPayload).(string)
		require.Truef(ok, "parsed payload is not of type string")
		assert.Equal("gadget_0", keyObj)
		assert.Empty(dr.Key.SchemaID)

		// key properties
		assert.Equal(PayloadEncodingText, dr.Key.Encoding)
		assert.Equal(false, dr.Key.IsPayloadNull)
		assert.Equal(false, dr.Key.IsPayloadTooLarge)
		assert.Empty(dr.Key.OriginalPayload)
		assert.Equal([]byte("gadget_0"), dr.Key.NormalizedPayload)
		assert.Equal(len([]byte("gadget_0")), dr.Key.PayloadSizeBytes)

		// key troubleshooting
		require.Len(dr.Key.Troubleshooting, 11)
		assert.Equal(string(PayloadEncodingNull), dr.Key.Troubleshooting[0].SerdeName)
		assert.Equal("payload is not null as expected for none encoding", dr.Key.Troubleshooting[0].Message)
		assert.Equal(string(PayloadEncodingJSON), dr.Key.Troubleshooting[1].SerdeName)
		assert.Equal("first byte indicates this it not valid JSON, expected brackets", dr.Key.Troubleshooting[1].Message)
		assert.Equal(string(PayloadEncodingJSONSchema), dr.Key.Troubleshooting[2].SerdeName)
		assert.Equal("incorrect magic byte for json schema", dr.Key.Troubleshooting[2].Message)
		assert.Equal(string(PayloadEncodingXML), dr.Key.Troubleshooting[3].SerdeName)
		assert.Equal("first byte indicates this it not valid XML", dr.Key.Troubleshooting[3].Message)
		assert.Equal(string(PayloadEncodingAvro), dr.Key.Troubleshooting[4].SerdeName)
		assert.Equal("incorrect magic byte for avro", dr.Key.Troubleshooting[4].Message)
		assert.Equal(string(PayloadEncodingProtobuf), dr.Key.Troubleshooting[5].SerdeName)
		assert.Equal("failed to get message descriptor for payload: no prototype found for the given topic 'test.redpanda.console.serde_schema_protobuf_multi'. Check your configured protobuf mappings", dr.Key.Troubleshooting[5].Message)
		assert.Equal(string(PayloadEncodingProtobufSchema), dr.Key.Troubleshooting[6].SerdeName)
		assert.Equal("incorrect magic byte for protobuf schema", dr.Key.Troubleshooting[6].Message)
		assert.Equal(string(PayloadEncodingMsgPack), dr.Key.Troubleshooting[7].SerdeName)
		assert.Equal("message pack encoding not configured for topic: test.redpanda.console.serde_schema_protobuf_multi", dr.Key.Troubleshooting[7].Message)
		assert.Equal(string(PayloadEncodingSmile), dr.Key.Troubleshooting[8].SerdeName)
		assert.Equal("first bytes indicate this it not valid Smile format", dr.Key.Troubleshooting[8].Message)
		assert.Equal(string(PayloadEncodingCbor), dr.Key.Troubleshooting[9].SerdeName)
		assert.Equal("cbor encoding not configured for topic: test.redpanda.console.serde_schema_protobuf_multi", dr.Key.Troubleshooting[9].Message)
		assert.Equal(string(PayloadEncodingUtf8WithControlChars), dr.Key.Troubleshooting[10].SerdeName)
		assert.Equal("payload does not contain UTF8 control characters", dr.Key.Troubleshooting[10].Message)
	})

	t.Run("schema registry protobuf nested", func(t *testing.T) {
		// create the topic
		testTopicName := testutil.TopicNameForTest("serde_schema_protobuf_nest")
		_, err := s.kafkaAdminClient.CreateTopic(ctx, 1, 1, nil, testTopicName)
		require.NoError(err)

		defer func() {
			_, err := s.kafkaAdminClient.DeleteTopics(ctx, testTopicName)
			assert.NoError(err)
		}()

		// register the protobuf schema
		rcl, err := sr.NewClient(sr.URLs(s.registryAddress))
		require.NoError(err)

		protoFile, err := os.ReadFile("testdata/proto/index/v1/data.proto")
		require.NoError(err)

		ss, err := rcl.CreateSchema(context.Background(), testTopicName+"-value", sr.Schema{
			Schema: string(protoFile),
			Type:   sr.TypeProtobuf,
		})
		require.NoError(err)
		require.NotNil(ss)

<<<<<<< HEAD
=======
		// test
		cfg := s.createBaseConfig()

		logger, err := zap.NewProduction()
		require.NoError(err)

		schemaSvc, err := schema.NewService(cfg.Kafka.Schema, logger)
		require.NoError(err)

		protoSvc, err := protopkg.NewService(cfg.Kafka.Protobuf, logger, schemaSvc)
		require.NoError(err)

		err = protoSvc.Start()
		require.NoError(err)

		mspPackSvc, err := ms.NewService(cfg.Kafka.MessagePack)
		require.NoError(err)

		cborConfig := config.Cbor{}

		serdeSvc := NewService(schemaSvc, protoSvc, mspPackSvc, cborConfig)

>>>>>>> 2ce8a939
		// Set up Serde
		var serde sr.Serde
		serde.Register(
			ss.ID,
			&indexv1.Gadget_Gizmo{},
			sr.EncodeFn(func(v any) ([]byte, error) {
				return proto.Marshal(v.(*indexv1.Gadget_Gizmo))
			}),
			sr.DecodeFn(func(b []byte, v any) error {
				return proto.Unmarshal(b, v.(*indexv1.Gadget_Gizmo))
			}),
			sr.Index(2, 0),
		)

		msg := indexv1.Gadget{
			Identity: "gadget_0",
			Gizmo: &indexv1.Gadget_Gizmo{
				Size: 11,
				Item: &indexv1.Item{
					ItemType: indexv1.Item_ITEM_TYPE_PERSONAL,
					Name:     "item_10",
				},
			},
			Widgets: []*indexv1.Widget{
				{
					Id: "wid_10",
				},
				{
					Id: "wid_11",
				},
			},
		}

		msgData, err := serde.Encode(msg.GetGizmo())
		require.NoError(err)

		r := &kgo.Record{
			// Key:   []byte("item_10"),
			Value: msgData,
			Topic: testTopicName,
		}

		produceCtx, produceCancel := context.WithTimeout(context.Background(), 10*time.Second)
		defer produceCancel()

		results := s.kafkaClient.ProduceSync(produceCtx, r)
		require.NoError(results.FirstErr())

		consumeCtx, consumeCancel := context.WithTimeout(context.Background(), 1*time.Second)
		defer consumeCancel()

		cl := s.consumerClientForTopic(testTopicName)

		var record *kgo.Record

		for {
			fetches := cl.PollFetches(consumeCtx)
			errs := fetches.Errors()
			if fetches.IsClientClosed() ||
				(len(errs) == 1 && (errors.Is(errs[0].Err, context.DeadlineExceeded) || errors.Is(errs[0].Err, context.Canceled))) {
				break
			}

			require.Empty(errs)

			iter := fetches.RecordIter()

			for !iter.Done() && record == nil {
				record = iter.Next()
				break
			}
		}

		require.NotEmpty(record)

		dr := serdeSvc.DeserializeRecord(context.Background(), record, DeserializationOptions{Troubleshoot: true})
		require.NotNil(dr)

		// check value
		obj, ok := (dr.Value.DeserializedPayload).(map[string]any)
		require.Truef(ok, "parsed payload is not of type map[string]any")
		assert.Equal(11.0, obj["size"])
		assert.NotEmpty(obj["item"])

		rObject := indexv1.Gadget_Gizmo{}
		err = protojson.Unmarshal(dr.Value.NormalizedPayload, &rObject)
		require.NoError(err)
		assert.Equal(int32(11), rObject.GetSize())
		assert.Equal("item_10", rObject.GetItem().GetName())
		assert.Equal(indexv1.Item_ITEM_TYPE_PERSONAL, rObject.GetItem().GetItemType())

		// franz-go serde
		rObject2 := indexv1.Gadget_Gizmo{}
		err = serde.Decode(record.Value, &rObject2)
		require.NoError(err)
		assert.Equal(int32(11), rObject2.GetSize())
		assert.Equal("item_10", rObject2.GetItem().GetName())
		assert.Equal(indexv1.Item_ITEM_TYPE_PERSONAL, rObject2.GetItem().GetItemType())

		// value properties
		assert.Equal(PayloadEncodingProtobuf, dr.Value.Encoding)
		assert.Equal(false, dr.Value.IsPayloadNull)
		assert.Equal(false, dr.Value.IsPayloadTooLarge)
		assert.Empty(dr.Value.OriginalPayload)
		assert.Equal(len(msgData), dr.Value.PayloadSizeBytes)
		assert.Equal(uint32(ss.ID), *dr.Value.SchemaID)

		// value troubleshooting
		require.Len(dr.Value.Troubleshooting, 6)
		assert.Equal(string(PayloadEncodingNull), dr.Value.Troubleshooting[0].SerdeName)
		assert.Equal("payload is not null as expected for none encoding", dr.Value.Troubleshooting[0].Message)
		assert.Equal(string(PayloadEncodingJSON), dr.Value.Troubleshooting[1].SerdeName)
		assert.Equal("first byte indicates this it not valid JSON, expected brackets", dr.Value.Troubleshooting[1].Message)
		assert.Equal(string(PayloadEncodingJSONSchema), dr.Value.Troubleshooting[2].SerdeName)
		assert.Equal("first byte indicates this it not valid JSON, expected brackets", dr.Value.Troubleshooting[2].Message)
		assert.Equal(string(PayloadEncodingXML), dr.Value.Troubleshooting[3].SerdeName)
		assert.Equal("first byte indicates this it not valid XML", dr.Value.Troubleshooting[3].Message)
		assert.Equal(string(PayloadEncodingAvro), dr.Value.Troubleshooting[4].SerdeName)
		assert.Contains(dr.Value.Troubleshooting[4].Message, "getting avro schema from registry: failed to parse schema: avro: unknown type:")
		assert.Equal(string(PayloadEncodingProtobuf), dr.Value.Troubleshooting[5].SerdeName)
		assert.Equal("failed to get message descriptor for payload: no prototype found for the given topic 'test.redpanda.console.serde_schema_protobuf_nest'. Check your configured protobuf mappings", dr.Value.Troubleshooting[5].Message)

		// check key
		assert.Equal(PayloadEncodingNull, dr.Key.Encoding)
		assert.Equal(true, dr.Key.IsPayloadNull)
		assert.Equal(false, dr.Key.IsPayloadTooLarge)
		assert.Empty(dr.Key.OriginalPayload)

		// key troubleshooting
		require.Len(dr.Key.Troubleshooting, 0)
	})

	t.Run("schema registry protobuf references", func(t *testing.T) {
		// create the topic
		testTopicName := testutil.TopicNameForTest("serde_schema_protobuf_ref")
		_, err := s.kafkaAdminClient.CreateTopic(ctx, 1, 1, nil, testTopicName)
		require.NoError(err)

		defer func() {
			_, err := s.kafkaAdminClient.DeleteTopics(ctx, testTopicName)
			assert.NoError(err)
		}()

		// register the protobuf schema
		rcl, err := sr.NewClient(sr.URLs(s.registryAddress))
		require.NoError(err)

		// address
		addressProto := "shop/v2/address.proto"
		protoFile, err := os.ReadFile("testdata/proto/" + addressProto)
		require.NoError(err)

		ssAddress, err := rcl.CreateSchema(context.Background(), addressProto, sr.Schema{
			Schema: string(protoFile),
			Type:   sr.TypeProtobuf,
		})
		require.NoError(err)
		require.NotNil(ssAddress)

		// customer
		customerProto := "shop/v2/customer.proto"
		protoFile, err = os.ReadFile("testdata/proto/" + customerProto)
		require.NoError(err)

		ssCustomer, err := rcl.CreateSchema(context.Background(), customerProto, sr.Schema{
			Schema: string(protoFile),
			Type:   sr.TypeProtobuf,
		})
		require.NoError(err)
		require.NotNil(ssCustomer)

		// order
		protoFile, err = os.ReadFile("testdata/proto/shop/v2/order.proto")
		require.NoError(err)

		ss, err := rcl.CreateSchema(context.Background(), testTopicName+"-value", sr.Schema{
			Schema: string(protoFile),
			Type:   sr.TypeProtobuf,
			References: []sr.SchemaReference{
				{
					Name:    addressProto,
					Subject: ssAddress.Subject,
					Version: ssAddress.Version,
				},
				{
					Name:    customerProto,
					Subject: ssCustomer.Subject,
					Version: ssCustomer.Version,
				},
			},
		})
		require.NoError(err)
		require.NotNil(ss)

<<<<<<< HEAD
=======
		// test
		cfg := s.createBaseConfig()

		logger, err := zap.NewProduction()
		require.NoError(err)

		schemaSvc, err := schema.NewService(cfg.Kafka.Schema, logger)
		require.NoError(err)

		protoSvc, err := protopkg.NewService(cfg.Kafka.Protobuf, logger, schemaSvc)
		require.NoError(err)

		err = protoSvc.Start()
		require.NoError(err)

		mspPackSvc, err := ms.NewService(cfg.Kafka.MessagePack)
		require.NoError(err)

		cborConfig := config.Cbor{}

		serdeSvc := NewService(schemaSvc, protoSvc, mspPackSvc, cborConfig)

>>>>>>> 2ce8a939
		// Set up Serde
		var serde sr.Serde
		serde.Register(
			ss.ID,
			&shopv2.Order{},
			sr.EncodeFn(func(v any) ([]byte, error) {
				return proto.Marshal(v.(*shopv2.Order))
			}),
			sr.DecodeFn(func(b []byte, v any) error {
				return proto.Unmarshal(b, v.(*shopv2.Order))
			}),
			sr.Index(0),
		)

		orderCreatedAt := time.Date(2023, time.July, 12, 13, 0, 0, 0, time.UTC)
		orderUpdatedAt := time.Date(2023, time.July, 12, 14, 0, 0, 0, time.UTC)
		orderDeliveredAt := time.Date(2023, time.July, 12, 15, 0, 0, 0, time.UTC)
		orderCompletedAt := time.Date(2023, time.July, 12, 16, 0, 0, 0, time.UTC)

		msg := shopv2.Order{
			Version:       1,
			Id:            "123456789",
			CreatedAt:     timestamppb.New(orderCreatedAt),
			LastUpdatedAt: timestamppb.New(orderUpdatedAt),
			DeliveredAt:   timestamppb.New(orderDeliveredAt),
			CompletedAt:   timestamppb.New(orderCompletedAt),
			Customer: &shopv2.Customer{
				Version:      1,
				Id:           "customer_0123",
				FirstName:    "Foo",
				LastName:     "Bar",
				CompanyName:  "Redpanda",
				Email:        "foobar_test@redpanda.com",
				CustomerType: shopv2.Customer_CUSTOMER_TYPE_BUSINESS,
			},
			OrderValue: 100,
			LineItems: []*shopv2.Order_LineItem{
				{
					ArticleId:    "art0",
					Name:         "line0",
					Quantity:     2,
					QuantityUnit: "usd",
					UnitPrice:    10,
					TotalPrice:   20,
				},
				{
					ArticleId:    "art1",
					Name:         "line1",
					Quantity:     2,
					QuantityUnit: "usd",
					UnitPrice:    25,
					TotalPrice:   50,
				},
				{
					ArticleId:    "art2",
					Name:         "line2",
					Quantity:     3,
					QuantityUnit: "usd",
					UnitPrice:    10,
					TotalPrice:   30,
				},
			},
			Payment: &shopv2.Order_Payment{
				PaymentId: "pay_0123",
				Method:    "card",
			},
			DeliveryAddress: &shopv2.Address{
				Version: 1,
				Id:      "addr_0123",
				Customer: &shopv2.Address_Customer{
					CustomerId:   "customer_0123",
					CustomerType: "business",
				},
				FirstName: "Foo",
				LastName:  "Bar",
				State:     "CA",
				City:      "SomeCity",
				Zip:       "xyzyz",
				Phone:     "123-456-78990",
				CreatedAt: timestamppb.New(orderCreatedAt),
				Revision:  1,
			},
			Revision: 1,
		}

		msgData, err := serde.Encode(&msg)
		require.NoError(err)

		r := &kgo.Record{
			Key:       []byte(msg.Id),
			Value:     msgData,
			Topic:     testTopicName,
			Timestamp: orderCreatedAt,
		}

		produceCtx, produceCancel := context.WithTimeout(context.Background(), 10*time.Second)
		defer produceCancel()

		results := s.kafkaClient.ProduceSync(produceCtx, r)
		require.NoError(results.FirstErr())

		consumeCtx, consumeCancel := context.WithTimeout(context.Background(), 1*time.Second)
		defer consumeCancel()

		cl := s.consumerClientForTopic(testTopicName)

		var record *kgo.Record

		for {
			fetches := cl.PollFetches(consumeCtx)
			errs := fetches.Errors()
			if fetches.IsClientClosed() ||
				(len(errs) == 1 && (errors.Is(errs[0].Err, context.DeadlineExceeded) || errors.Is(errs[0].Err, context.Canceled))) {
				break
			}

			require.Empty(errs)

			iter := fetches.RecordIter()

			for !iter.Done() && record == nil {
				record = iter.Next()
				break
			}
		}

		require.NotEmpty(record)

		dr := serdeSvc.DeserializeRecord(context.Background(), record, DeserializationOptions{Troubleshoot: true})
		require.NotNil(dr)

		// check value
		obj, ok := (dr.Value.DeserializedPayload).(map[string]any)
		require.Truef(ok, "parsed payload is not of type map[string]any")
		assert.Equal("123456789", obj["id"])
		assert.Equal(1.0, obj["version"])
		assert.Equal(100.0, obj["orderValue"])
		assert.NotEmpty(obj["customer"])

		rOrder := shopv2.Order{}
		err = protojson.Unmarshal(dr.Value.NormalizedPayload, &rOrder)
		require.NoError(err)
		assert.Equal("123456789", rOrder.GetId())
		assert.Equal(int32(1), rOrder.GetVersion())
		assert.Equal(timestamppb.New(orderCreatedAt).GetSeconds(), rOrder.GetCreatedAt().GetSeconds())
		assert.Equal(timestamppb.New(orderUpdatedAt).GetSeconds(), rOrder.GetLastUpdatedAt().GetSeconds())
		assert.Equal(timestamppb.New(orderDeliveredAt).GetSeconds(), rOrder.GetDeliveredAt().GetSeconds())
		assert.Equal(timestamppb.New(orderCompletedAt).GetSeconds(), rOrder.GetCompletedAt().GetSeconds())

		orderCustomer := rOrder.GetCustomer()
		assert.Equal(int32(1), orderCustomer.GetVersion())
		assert.Equal("Foo", orderCustomer.GetFirstName())
		assert.Equal("Bar", orderCustomer.GetLastName())
		assert.Equal("Redpanda", orderCustomer.GetCompanyName())
		assert.Equal("foobar_test@redpanda.com", orderCustomer.GetEmail())
		assert.Equal(shopv2.Customer_CUSTOMER_TYPE_BUSINESS, orderCustomer.GetCustomerType())

		assert.Equal(int32(100), rOrder.GetOrderValue())
		lineItems := rOrder.GetLineItems()
		require.Len(lineItems, 3)
		li := lineItems[0]
		assert.Equal("art0", li.GetArticleId())
		assert.Equal("line0", li.GetName())
		assert.Equal(int32(2), li.GetQuantity())
		assert.Equal("usd", li.GetQuantityUnit())
		assert.Equal(int32(10), li.GetUnitPrice())
		assert.Equal(int32(20), li.GetTotalPrice())
		li = lineItems[1]
		assert.Equal("art1", li.GetArticleId())
		assert.Equal("line1", li.GetName())
		assert.Equal(int32(2), li.GetQuantity())
		assert.Equal("usd", li.GetQuantityUnit())
		assert.Equal(int32(25), li.GetUnitPrice())
		assert.Equal(int32(50), li.GetTotalPrice())
		li = lineItems[2]
		assert.Equal("art2", li.GetArticleId())
		assert.Equal("line2", li.GetName())
		assert.Equal(int32(3), li.GetQuantity())
		assert.Equal("usd", li.GetQuantityUnit())
		assert.Equal(int32(10), li.GetUnitPrice())
		assert.Equal(int32(30), li.GetTotalPrice())

		orderPayment := rOrder.GetPayment()
		assert.Equal("pay_0123", orderPayment.GetPaymentId())
		assert.Equal("card", orderPayment.GetMethod())

		deliveryAddress := rOrder.GetDeliveryAddress()
		assert.Equal(int32(1), deliveryAddress.GetVersion())
		assert.Equal("addr_0123", deliveryAddress.GetId())
		assert.Equal("customer_0123", deliveryAddress.GetCustomer().GetCustomerId())
		assert.Equal("business", deliveryAddress.GetCustomer().GetCustomerType())
		assert.Equal("Foo", deliveryAddress.GetFirstName())
		assert.Equal("Bar", deliveryAddress.GetLastName())
		assert.Equal("CA", deliveryAddress.GetState())
		assert.Equal("SomeCity", deliveryAddress.GetCity())
		assert.Equal("xyzyz", deliveryAddress.GetZip())
		assert.Equal("123-456-78990", deliveryAddress.GetPhone())
		assert.Equal(timestamppb.New(orderCreatedAt).GetSeconds(), deliveryAddress.GetCreatedAt().GetSeconds())
		assert.Equal(int32(1), deliveryAddress.GetRevision())

		assert.Equal(int32(1), rOrder.GetRevision())

		// value properties
		assert.Equal(PayloadEncodingProtobuf, dr.Value.Encoding)
		assert.Equal(false, dr.Value.IsPayloadNull)
		assert.Equal(false, dr.Value.IsPayloadTooLarge)
		assert.Empty(dr.Value.OriginalPayload)
		assert.Equal(len(msgData), dr.Value.PayloadSizeBytes)
		assert.Equal(uint32(ss.ID), *dr.Value.SchemaID)

		// value troubleshooting
		require.Len(dr.Value.Troubleshooting, 6)
		assert.Equal(string(PayloadEncodingNull), dr.Value.Troubleshooting[0].SerdeName)
		assert.Equal("payload is not null as expected for none encoding", dr.Value.Troubleshooting[0].Message)
		assert.Equal(string(PayloadEncodingJSON), dr.Value.Troubleshooting[1].SerdeName)
		assert.Equal("first byte indicates this it not valid JSON, expected brackets", dr.Value.Troubleshooting[1].Message)
		assert.Equal(string(PayloadEncodingJSONSchema), dr.Value.Troubleshooting[2].SerdeName)
		assert.Equal("first byte indicates this it not valid JSON, expected brackets", dr.Value.Troubleshooting[2].Message)
		assert.Equal(string(PayloadEncodingXML), dr.Value.Troubleshooting[3].SerdeName)
		assert.Equal("first byte indicates this it not valid XML", dr.Value.Troubleshooting[3].Message)
		assert.Equal(string(PayloadEncodingAvro), dr.Value.Troubleshooting[4].SerdeName)
		assert.Contains(dr.Value.Troubleshooting[4].Message, "getting avro schema from registry: failed to parse schema: failed to parse schema reference")
		assert.Equal(string(PayloadEncodingProtobuf), dr.Value.Troubleshooting[5].SerdeName)
		assert.Equal("failed to get message descriptor for payload: no prototype found for the given topic 'test.redpanda.console.serde_schema_protobuf_ref'. Check your configured protobuf mappings", dr.Value.Troubleshooting[5].Message)

		// check key
		keyObj, ok := (dr.Key.DeserializedPayload).(string)
		require.Truef(ok, "parsed payload is not of type string")
		assert.Equal("123456789", keyObj)
		assert.Empty(dr.Key.SchemaID)

		// key properties
		assert.Equal(PayloadEncodingText, dr.Key.Encoding)
		assert.Equal(false, dr.Key.IsPayloadNull)
		assert.Equal(false, dr.Key.IsPayloadTooLarge)
		assert.Empty(dr.Key.OriginalPayload)
		assert.Equal([]byte("123456789"), dr.Key.NormalizedPayload)
		assert.Equal(len([]byte("123456789")), dr.Key.PayloadSizeBytes)

		// key troubleshooting
		require.Len(dr.Key.Troubleshooting, 11)
		assert.Equal(string(PayloadEncodingNull), dr.Key.Troubleshooting[0].SerdeName)
		assert.Equal("payload is not null as expected for none encoding", dr.Key.Troubleshooting[0].Message)
		assert.Equal(string(PayloadEncodingJSON), dr.Key.Troubleshooting[1].SerdeName)
		assert.Equal("first byte indicates this it not valid JSON, expected brackets", dr.Key.Troubleshooting[1].Message)
		assert.Equal(string(PayloadEncodingJSONSchema), dr.Key.Troubleshooting[2].SerdeName)
		assert.Equal("incorrect magic byte for json schema", dr.Key.Troubleshooting[2].Message)
		assert.Equal(string(PayloadEncodingXML), dr.Key.Troubleshooting[3].SerdeName)
		assert.Equal("first byte indicates this it not valid XML", dr.Key.Troubleshooting[3].Message)
		assert.Equal(string(PayloadEncodingAvro), dr.Key.Troubleshooting[4].SerdeName)
		assert.Equal("incorrect magic byte for avro", dr.Key.Troubleshooting[4].Message)
		assert.Equal(string(PayloadEncodingProtobuf), dr.Key.Troubleshooting[5].SerdeName)
		assert.Equal("failed to get message descriptor for payload: no prototype found for the given topic 'test.redpanda.console.serde_schema_protobuf_ref'. Check your configured protobuf mappings", dr.Key.Troubleshooting[5].Message)
		assert.Equal(string(PayloadEncodingProtobufSchema), dr.Key.Troubleshooting[6].SerdeName)
		assert.Equal("incorrect magic byte for protobuf schema", dr.Key.Troubleshooting[6].Message)
		assert.Equal(string(PayloadEncodingMsgPack), dr.Key.Troubleshooting[7].SerdeName)
		assert.Equal("message pack encoding not configured for topic: test.redpanda.console.serde_schema_protobuf_ref", dr.Key.Troubleshooting[7].Message)
		assert.Equal(string(PayloadEncodingSmile), dr.Key.Troubleshooting[8].SerdeName)
		assert.Equal("first bytes indicate this it not valid Smile format", dr.Key.Troubleshooting[8].Message)
		assert.Equal(string(PayloadEncodingCbor), dr.Key.Troubleshooting[9].SerdeName)
		assert.Equal("cbor encoding not configured for topic: test.redpanda.console.serde_schema_protobuf_ref", dr.Key.Troubleshooting[9].Message)
		assert.Equal(string(PayloadEncodingUtf8WithControlChars), dr.Key.Troubleshooting[10].SerdeName)
		assert.Equal("payload does not contain UTF8 control characters", dr.Key.Troubleshooting[10].Message)
	})

	t.Run("schema registry protobuf update", func(t *testing.T) {
		// create the topic
		testTopicName := testutil.TopicNameForTest("deserializer_schema_protobuf_update")
		_, err := s.kafkaAdminClient.CreateTopic(ctx, 1, 1, nil, testTopicName)
		require.NoError(err)

		defer func() {
			_, err := s.kafkaAdminClient.DeleteTopics(ctx, testTopicName)
			assert.NoError(err)
		}()

		// register the protobuf schema
		rcl, err := sr.NewClient(sr.URLs(s.registryAddress))
		require.NoError(err)

		protoFile, err := os.ReadFile("testdata/proto/shop/v1/order.proto")
		require.NoError(err)

		ss, err := rcl.CreateSchema(context.Background(), testTopicName+"-value", sr.Schema{
			Schema: string(protoFile),
			Type:   sr.TypeProtobuf,
		})
		require.NoError(err)
		require.NotNil(ss)

<<<<<<< HEAD
=======
		// test
		cfg := s.createBaseConfig()

		logger, err := zap.NewProduction()
		require.NoError(err)

		schemaSvc, err := schema.NewService(cfg.Kafka.Schema, logger)
		require.NoError(err)

		protoSvc, err := protopkg.NewService(cfg.Kafka.Protobuf, logger, schemaSvc)
		require.NoError(err)

		err = protoSvc.Start()
		require.NoError(err)

		mspPackSvc, err := ms.NewService(cfg.Kafka.MessagePack)
		require.NoError(err)

		cborConfig := config.Cbor{}

		serdeSvc := NewService(schemaSvc, protoSvc, mspPackSvc, cborConfig)

>>>>>>> 2ce8a939
		// Set up Serde
		var serde sr.Serde
		serde.Register(
			ss.ID,
			&shopv1.Order{},
			sr.EncodeFn(func(v any) ([]byte, error) {
				return proto.Marshal(v.(*shopv1.Order))
			}),
			sr.DecodeFn(func(b []byte, v any) error {
				return proto.Unmarshal(b, v.(*shopv1.Order))
			}),
			sr.Index(0),
		)

		orderCreatedAt := time.Date(2023, time.July, 11, 13, 0, 0, 0, time.UTC)
		msg := shopv1.Order{
			Id:        "222",
			CreatedAt: timestamppb.New(orderCreatedAt),
		}

		msgData, err := serde.Encode(&msg)
		require.NoError(err)

		r := &kgo.Record{
			Key:       []byte(msg.Id),
			Value:     msgData,
			Topic:     testTopicName,
			Timestamp: orderCreatedAt,
		}

		produceCtx, produceCancel := context.WithTimeout(context.Background(), 6*time.Second)
		defer produceCancel()

		results := s.kafkaClient.ProduceSync(produceCtx, r)
		require.NoError(results.FirstErr())

		consumeCtx, consumeCancel := context.WithTimeout(context.Background(), 1*time.Second)
		defer consumeCancel()

		cl := s.consumerClientForTopic(testTopicName)

		var record *kgo.Record

		for {
			fetches := cl.PollFetches(consumeCtx)
			errs := fetches.Errors()
			if fetches.IsClientClosed() ||
				(len(errs) == 1 && (errors.Is(errs[0].Err, context.DeadlineExceeded) || errors.Is(errs[0].Err, context.Canceled))) {
				break
			}

			require.Empty(errs)

			iter := fetches.RecordIter()

			for !iter.Done() && record == nil {
				record = iter.Next()
				break
			}
		}

		require.NotEmpty(record)

		dr := serdeSvc.DeserializeRecord(context.Background(), record, DeserializationOptions{Troubleshoot: true})
		require.NotNil(dr)

		// check value
		rOrder := shopv1.Order{}
		err = protojson.Unmarshal(dr.Value.NormalizedPayload, &rOrder)
		require.NoError(err)
		assert.Equal("222", rOrder.Id)
		assert.Equal(timestamppb.New(orderCreatedAt).GetSeconds(), rOrder.GetCreatedAt().GetSeconds())

		obj, ok := (dr.Value.DeserializedPayload).(map[string]any)
		require.Truef(ok, "parsed payload is not of type map[string]any")
		assert.Equal("222", obj["id"])

		// franz-go serde
		rOrder = shopv1.Order{}
		err = serde.Decode(record.Value, &rOrder)
		require.NoError(err)
		assert.Equal("222", rOrder.Id)
		assert.Equal(timestamppb.New(orderCreatedAt).GetSeconds(), rOrder.GetCreatedAt().GetSeconds())

		// update schema
		protoFile, err = os.ReadFile("testdata/proto_update/shop/v1/order.proto")
		require.NoError(err)

		ss2, err := rcl.CreateSchema(context.Background(), testTopicName+"-value", sr.Schema{
			Schema: string(protoFile),
			Type:   sr.TypeProtobuf,
		})
		require.NoError(err)
		require.NotNil(ss2)

		// verify update
		srRes, err := rcl.Schemas(sr.WithParams(ctx, sr.ShowDeleted), testTopicName+"-value")
		require.NoError(err)
		assert.Len(srRes, 2)
		assert.Equal(ss.ID, srRes[0].ID)
		assert.Equal(ss2.ID, srRes[1].ID)

		msg2ID := "333"
		order2CreatedAt := time.Date(2023, time.July, 11, 14, 0, 0, 0, time.UTC)
		order2CreatedAtStr := order2CreatedAt.Format(time.DateTime)
		order2CreateInput := fmt.Sprintf(`{"id":%q,"version":22,"created_at":%q,"order_value":3456}`, msg2ID, order2CreatedAtStr)
		msgData, err = serializeShopV1_2(order2CreateInput, ss2.ID)
		require.NoError(err)

		r = &kgo.Record{
			Key:       []byte(msg2ID),
			Value:     msgData,
			Topic:     testTopicName,
			Timestamp: order2CreatedAt,
		}

		produceCtx, produceCancel = context.WithTimeout(context.Background(), 3*time.Second)
		defer produceCancel()

		results = s.kafkaClient.ProduceSync(produceCtx, r)
		require.NoError(results.FirstErr())

		consumeCtx, consumeCancel = context.WithTimeout(context.Background(), 2*time.Second)
		defer consumeCancel()

		// create a new client to get the records again
		cl = s.consumerClientForTopic(testTopicName)

		records := make([]*kgo.Record, 0, 2)
		for {
			fetches := cl.PollFetches(consumeCtx)
			errs := fetches.Errors()
			if fetches.IsClientClosed() ||
				(len(errs) == 1 && (errors.Is(errs[0].Err, context.DeadlineExceeded) || errors.Is(errs[0].Err, context.Canceled))) {
				break
			}

			require.Empty(errs)

			iter := fetches.RecordIter()

			for !iter.Done() && len(records) != 2 {
				record = iter.Next()
				records = append(records, record)
			}
		}

		require.NotEmpty(records)
		require.Len(records, 2)

<<<<<<< HEAD
=======
		// proto schema rediscovery is on a timer... this forces a new refresh
		schemaSvc2, err := schema.NewService(cfg.Kafka.Schema, logger)
		require.NoError(err)

		protoSvc2, err := protopkg.NewService(cfg.Kafka.Protobuf, logger, schemaSvc)
		require.NoError(err)

		err = protoSvc2.Start()
		require.NoError(err)

		serdeSvc2 := NewService(schemaSvc2, protoSvc2, mspPackSvc, cborConfig)

>>>>>>> 2ce8a939
		for _, cr := range records {
			cr := cr

			if string(cr.Key) == msg.Id {
				dr := serdeSvc.DeserializeRecord(context.Background(), cr, DeserializationOptions{Troubleshoot: true})
				require.NotNil(dr)

				// check value
				rOrder := shopv1.Order{}
				err = protojson.Unmarshal(dr.Value.NormalizedPayload, &rOrder)
				require.NoError(err)
				assert.Equal("222", rOrder.Id)
				assert.Equal(timestamppb.New(orderCreatedAt).GetSeconds(), rOrder.GetCreatedAt().GetSeconds())

				obj, ok := (dr.Value.DeserializedPayload).(map[string]any)
				require.Truef(ok, "parsed payload is not of type map[string]any")
				assert.Equal("222", obj["id"])
			} else if string(cr.Key) == msg2ID {
				dr := serdeSvc.DeserializeRecord(context.Background(), cr, DeserializationOptions{Troubleshoot: true})
				require.NotNil(dr)

				obj, ok := (dr.Value.DeserializedPayload).(map[string]any)
				require.Truef(ok, "parsed payload is not of type map[string]any")
				assert.Equal("333", obj["id"])
				assert.Equal(float64(3456), obj["order_value"])
				assert.Equal(float64(22), obj["version"])

				// the JSON tags have to match shopv_1 Order protojson tags
				type v1_2Order struct {
					Version    int32     `json:"version,omitempty"`
					Id         string    `json:"id,omitempty"`
					CreatedAt  time.Time `json:"created_at,omitempty"`
					OrderValue int32     `json:"order_value,omitempty"`
				}

				ov12 := v1_2Order{}
				err = json.Unmarshal(dr.Value.NormalizedPayload, &ov12)
				require.NoError(err)
				assert.Equal("333", ov12.Id)
				assert.Equal(int32(3456), ov12.OrderValue)
				assert.Equal(int32(22), ov12.Version)
				assert.Equal(order2CreatedAt.Unix(), ov12.CreatedAt.Unix())

				objStr, err := deserializeShopV1_2(cr.Value, ss2.ID)
				require.NoError(err)

				o2 := v1_2Order{}
				err = json.Unmarshal([]byte(objStr), &o2)
				require.NoError(err)
				assert.Equal("333", o2.Id)
				assert.Equal(int32(3456), o2.OrderValue)
				assert.Equal(int32(22), o2.Version)
				assert.Equal(order2CreatedAt.Unix(), o2.CreatedAt.Unix())
			} else {
				assert.Fail("unknown record:" + string(cr.Key))
			}
		}
	})

	t.Run("numeric key", func(t *testing.T) {
		testTopicName := testutil.TopicNameForTest("serde_numeric_key")
		_, err := s.kafkaAdminClient.CreateTopic(ctx, 1, 1, nil, testTopicName)
		require.NoError(err)

		defer func() {
			_, err := s.kafkaAdminClient.DeleteTopics(ctx, testTopicName)
			assert.NoError(err)
		}()

<<<<<<< HEAD
=======
		cfg := s.createBaseConfig()

		logger, err := zap.NewProduction()
		require.NoError(err)

		schemaSvc, err := schema.NewService(cfg.Kafka.Schema, logger)
		require.NoError(err)

		protoSvc, err := protopkg.NewService(cfg.Kafka.Protobuf, logger, schemaSvc)
		require.NoError(err)

		err = protoSvc.Start()
		require.NoError(err)

		mspPackSvc, err := ms.NewService(cfg.Kafka.MessagePack)
		require.NoError(err)

		cborConfig := config.Cbor{}

		serdeSvc := NewService(schemaSvc, protoSvc, mspPackSvc, cborConfig)

>>>>>>> 2ce8a939
		keyBytes := make([]byte, 4)
		binary.BigEndian.PutUint32(keyBytes, 160)
		r := &kgo.Record{
			Key:   keyBytes,
			Value: []byte("my text value"),
			Topic: testTopicName,
		}

		produceCtx, produceCancel := context.WithTimeout(context.Background(), 7*time.Second)
		defer produceCancel()

		results := s.kafkaClient.ProduceSync(produceCtx, r)
		require.NoError(results.FirstErr())

		consumeCtx, consumeCancel := context.WithTimeout(context.Background(), 1*time.Second)
		defer consumeCancel()

		cl := s.consumerClientForTopic(testTopicName)

		var record *kgo.Record
		for {
			fetches := cl.PollFetches(consumeCtx)
			errs := fetches.Errors()
			if fetches.IsClientClosed() ||
				(len(errs) == 1 && (errors.Is(errs[0].Err, context.DeadlineExceeded) || errors.Is(errs[0].Err, context.Canceled))) {
				break
			}

			require.Empty(errs)

			iter := fetches.RecordIter()

			for !iter.Done() && record == nil {
				record = iter.Next()
				break
			}
		}

		require.NotEmpty(record)

		dr := serdeSvc.DeserializeRecord(context.Background(), record, DeserializationOptions{Troubleshoot: true, IncludeRawData: true})
		require.NotNil(dr)

		// check key
		obj, ok := (dr.Key.DeserializedPayload).(uint32)
		require.Truef(ok, "parsed payload is not of type uint32")
		assert.Equal(uint32(160), obj)

		assert.Equal("160", string(dr.Key.NormalizedPayload))

		// check key properties
		assert.Equal(PayloadEncodingUint, dr.Key.Encoding)
		assert.Equal(false, dr.Key.IsPayloadNull)
		assert.Equal(false, dr.Key.IsPayloadTooLarge)
		assert.Equal(keyBytes, dr.Key.OriginalPayload)
		assert.Equal(len(keyBytes), dr.Key.PayloadSizeBytes)
		assert.Empty(dr.Key.SchemaID)

		// check value
		valObj, ok := (dr.Value.DeserializedPayload).(string)
		require.Truef(ok, "parsed payload is not of type string")
		assert.Equal("my text value", valObj)
		assert.Empty(dr.Value.SchemaID)

		assert.Equal("my text value", string(dr.Value.NormalizedPayload))

		// check value properties
		assert.Equal(PayloadEncodingText, dr.Value.Encoding)
		assert.Equal(false, dr.Value.IsPayloadNull)
		assert.Equal(false, dr.Value.IsPayloadTooLarge)
		assert.Equal([]byte("my text value"), dr.Value.OriginalPayload)
		assert.Equal(len([]byte("my text value")), dr.Value.PayloadSizeBytes)
	})

	t.Run("ambiguous numeric key as text", func(t *testing.T) {
		testTopicName := testutil.TopicNameForTest("serde_numeric_key_text")
		_, err := s.kafkaAdminClient.CreateTopic(ctx, 1, 1, nil, testTopicName)
		require.NoError(err)

		defer func() {
			_, err := s.kafkaAdminClient.DeleteTopics(ctx, testTopicName)
			assert.NoError(err)
		}()

<<<<<<< HEAD
=======
		cfg := s.createBaseConfig()

		logger, err := zap.NewProduction()
		require.NoError(err)

		schemaSvc, err := schema.NewService(cfg.Kafka.Schema, logger)
		require.NoError(err)

		protoSvc, err := protopkg.NewService(cfg.Kafka.Protobuf, logger, schemaSvc)
		require.NoError(err)

		err = protoSvc.Start()
		require.NoError(err)

		mspPackSvc, err := ms.NewService(cfg.Kafka.MessagePack)
		require.NoError(err)

		cborConfig := config.Cbor{}

		serdeSvc := NewService(schemaSvc, protoSvc, mspPackSvc, cborConfig)

>>>>>>> 2ce8a939
		keyBytes := make([]byte, 4)
		binary.BigEndian.PutUint32(keyBytes, 1952807028)
		r := &kgo.Record{
			Key:   keyBytes,
			Value: []byte("my text value"),
			Topic: testTopicName,
		}

		produceCtx, produceCancel := context.WithTimeout(context.Background(), 6*time.Second)
		defer produceCancel()

		results := s.kafkaClient.ProduceSync(produceCtx, r)
		require.NoError(results.FirstErr())

		consumeCtx, consumeCancel := context.WithTimeout(context.Background(), 1*time.Second)
		defer consumeCancel()

		cl := s.consumerClientForTopic(testTopicName)

		var record *kgo.Record
		for {
			fetches := cl.PollFetches(consumeCtx)
			errs := fetches.Errors()
			if fetches.IsClientClosed() ||
				(len(errs) == 1 && (errors.Is(errs[0].Err, context.DeadlineExceeded) || errors.Is(errs[0].Err, context.Canceled))) {
				break
			}

			require.Empty(errs)

			iter := fetches.RecordIter()

			for !iter.Done() && record == nil {
				record = iter.Next()
				break
			}
		}

		require.NotEmpty(record)

		dr := serdeSvc.DeserializeRecord(context.Background(), record, DeserializationOptions{Troubleshoot: true, IncludeRawData: true})
		require.NotNil(dr)

		// check key
		obj, ok := (dr.Key.DeserializedPayload).(string)
		require.Truef(ok, "parsed payload is not of type string")
		assert.Equal("text", obj)

		assert.Equal("text", string(dr.Key.NormalizedPayload))

		// check key properties
		assert.Equal(PayloadEncodingText, dr.Key.Encoding)
		assert.Equal(false, dr.Key.IsPayloadNull)
		assert.Equal(false, dr.Key.IsPayloadTooLarge)
		assert.Equal(keyBytes, dr.Key.OriginalPayload)
		assert.Equal(len(keyBytes), dr.Key.PayloadSizeBytes)
		assert.Empty(dr.Key.SchemaID)

		// check value
		valObj, ok := (dr.Value.DeserializedPayload).(string)
		require.Truef(ok, "parsed payload is not of type string")
		assert.Equal("my text value", valObj)
		assert.Empty(dr.Value.SchemaID)

		assert.Equal("my text value", string(dr.Value.NormalizedPayload))

		// check value properties
		assert.Equal(PayloadEncodingText, dr.Value.Encoding)
		assert.Equal(false, dr.Value.IsPayloadNull)
		assert.Equal(false, dr.Value.IsPayloadTooLarge)
		assert.Equal([]byte("my text value"), dr.Value.OriginalPayload)
		assert.Equal(len([]byte("my text value")), dr.Value.PayloadSizeBytes)
	})

	t.Run("avro schema references", func(t *testing.T) {
		// create the topic
		testTopicName := testutil.TopicNameForTest("serde_schema_avro_ref")
		_, err := s.kafkaAdminClient.CreateTopic(ctx, 1, 1, nil, testTopicName)
		require.NoError(err)

		defer func() {
			_, err := s.kafkaAdminClient.DeleteTopics(ctx, testTopicName)
			assert.NoError(err)
		}()

		// register the protobuf schema
		rcl, err := sr.NewClient(sr.URLs(s.registryAddress))
		require.NoError(err)

		eventDataSchemaStr := `
			{
				"namespace": "io.test.event.schema",
				"type": "record",
				"name": "EventData",
				"fields":[
					{
						"name":"id",
						"type": "string"
					},
					{
						"name":"event_type",
						"type":"string"
					},
					{
						"name":"version",
						"type":"string"
					}
				]
			}`

		eventDataSchema, err := avro.Parse(eventDataSchemaStr)
		require.NoError(err)
		require.NotEmpty(eventDataSchema)

		ssEventData, err := rcl.CreateSchema(context.Background(), "io.test.event.schema.EventData", sr.Schema{
			Schema: eventDataSchemaStr,
			Type:   sr.TypeAvro,
		})
		require.NoError(err)
		require.NotNil(ssEventData)

		userSchemaStr := `
			{
				"namespace": "io.test.user.schema",
				"type": "record",
				"name": "User",
				"fields": [
					{
						"name": "name",
						"type": "string"
					},
					{
						"name": "email",
						"type": "string"
					},
					{
						"name": "metadata",
						"type": "io.test.event.schema.EventData"
					}
				]
			}`

		userSchema, err := avro.Parse(userSchemaStr)
		require.NoError(err)
		require.NotEmpty(userSchema)

		ssUser, err := rcl.CreateSchema(context.Background(), "io.test.user.schema.User", sr.Schema{
			Schema: userSchemaStr,
			Type:   sr.TypeAvro,
			References: []sr.SchemaReference{
				{
					Name:    "io.test.event.schema.EventData",
					Subject: ssEventData.Subject,
					Version: ssEventData.Version,
				},
			},
		})
		require.NoError(err)
		require.NotNil(ssUser)

		orderSchemaStr := `
			{
				"namespace": "io.test.order.schema",
				"type": "record",
				"name": "Order",
				"fields": [
					{
						"name": "id",
						"type": "string"
					},
					{
						"name": "price",
						"type": "double"
					},
					{
						"name": "quantity",
						"type": "long"
					},
					{
						"name": "customer",
						"type": "io.test.user.schema.User"
					},
					{
						"name": "metadata",
						"type": "io.test.event.schema.EventData"
					}
				]
			}`

		orderSchema, err := avro.Parse(orderSchemaStr)
		require.NoError(err)
		require.NotEmpty(orderSchema)

		ssOrder, err := rcl.CreateSchema(context.Background(), testTopicName+"-value", sr.Schema{
			Schema: orderSchemaStr,
			Type:   sr.TypeAvro,
			References: []sr.SchemaReference{
				{
					Name:    "io.test.event.schema.EventData",
					Subject: ssEventData.Subject,
					Version: ssEventData.Version,
				},
				{
					Name:    "io.test.user.schema.User",
					Subject: ssUser.Subject,
					Version: ssUser.Version,
				},
			},
		})
		require.NoError(err)
		require.NotNil(ssOrder)

		type EventDataRecord struct {
			ID        string `avro:"id" json:"id"`
			EventType string `avro:"event_type" json:"event_type"`
			Version   string `avro:"version" json:"version"`
		}

		type UserRecord struct {
			Name     string          `avro:"name" json:"name"`
			Email    string          `avro:"email" json:"email"`
			Metadata EventDataRecord `avro:"metadata" json:"metadata"`
		}

		type OrderRecord struct {
			ID       string          `avro:"id" json:"id"`
			Price    float64         `avro:"price" json:"price"`
			Quantity int64           `avro:"quantity" json:"quantity"`
			User     UserRecord      `avro:"customer" json:"customer"`
			Metadata EventDataRecord `avro:"metadata" json:"metadata"`
		}

<<<<<<< HEAD
=======
		cfg := s.createBaseConfig()

		logger, err := zap.NewProduction()
		require.NoError(err)

		schemaSvc, err := schema.NewService(cfg.Kafka.Schema, logger)
		require.NoError(err)

		protoSvc, err := protopkg.NewService(cfg.Kafka.Protobuf, logger, schemaSvc)
		require.NoError(err)

		err = protoSvc.Start()
		require.NoError(err)

		mspPackSvc, err := ms.NewService(cfg.Kafka.MessagePack)
		require.NoError(err)

		cborConfig := config.Cbor{}

		serdeSvc := NewService(schemaSvc, protoSvc, mspPackSvc, cborConfig)

>>>>>>> 2ce8a939
		var serde sr.Serde
		serde.Register(
			ssOrder.ID,
			&OrderRecord{},
			sr.EncodeFn(func(v any) ([]byte, error) {
				return avro.Marshal(orderSchema, v.(*OrderRecord))
			}),
			sr.DecodeFn(func(b []byte, v any) error {
				return avro.Unmarshal(orderSchema, b, v.(*OrderRecord))
			}),
		)

		order := OrderRecord{
			ID:       "order_0",
			Price:    10.25,
			Quantity: 5,
			User: UserRecord{
				Name:  "user0",
				Email: "user0@example.com",
				Metadata: EventDataRecord{
					ID:        "user0_event_1234",
					Version:   "1",
					EventType: "user",
				},
			},
			Metadata: EventDataRecord{
				ID:        "order0_event_4321",
				Version:   "1",
				EventType: "order",
			},
		}

		binData, err := serde.Encode(&order)
		require.NoError(err)
		require.NotEmpty(binData)

		r := &kgo.Record{
			Key:   []byte(order.ID),
			Value: binData,
			Topic: testTopicName,
		}

		produceCtx, produceCancel := context.WithTimeout(context.Background(), 10*time.Second)
		defer produceCancel()

		results := s.kafkaClient.ProduceSync(produceCtx, r)
		require.NoError(results.FirstErr())

		consumeCtx, consumeCancel := context.WithTimeout(context.Background(), 1*time.Second)
		defer consumeCancel()

		cl := s.consumerClientForTopic(testTopicName)

		var record *kgo.Record

		for {
			fetches := cl.PollFetches(consumeCtx)
			errs := fetches.Errors()
			if fetches.IsClientClosed() ||
				(len(errs) == 1 && (errors.Is(errs[0].Err, context.DeadlineExceeded) || errors.Is(errs[0].Err, context.Canceled))) {
				break
			}

			require.Empty(errs)

			iter := fetches.RecordIter()

			for !iter.Done() && record == nil {
				record = iter.Next()
				break
			}
		}

		require.NotEmpty(record)

		dr := serdeSvc.DeserializeRecord(context.Background(), record, DeserializationOptions{Troubleshoot: true})
		require.NotNil(dr)

		// check value
		obj, ok := (dr.Value.DeserializedPayload).(map[string]any)
		require.Truef(ok, "parsed payload is not of type map[string]any")
		assert.Equal("order_0", obj["id"])
		assert.Equal(10.25, obj["price"])
		assert.Equal(int64(5), obj["quantity"])
		assert.NotEmpty(obj["customer"])
		assert.NotEmpty(obj["metadata"])

		orderObj := OrderRecord{}

		err = json.Unmarshal(dr.Value.NormalizedPayload, &orderObj)
		require.NoError(err)

		assert.Equal(order, orderObj)

		// value troubleshooting
		require.Len(dr.Value.Troubleshooting, 4)
		assert.Equal(string(PayloadEncodingNull), dr.Value.Troubleshooting[0].SerdeName)
		assert.Equal("payload is not null as expected for none encoding", dr.Value.Troubleshooting[0].Message)
		assert.Equal(string(PayloadEncodingJSON), dr.Value.Troubleshooting[1].SerdeName)
		assert.Equal("first byte indicates this it not valid JSON, expected brackets", dr.Value.Troubleshooting[1].Message)
		assert.Equal(string(PayloadEncodingJSONSchema), dr.Value.Troubleshooting[2].SerdeName)
		assert.Equal("first byte indicates this it not valid JSON, expected brackets", dr.Value.Troubleshooting[2].Message)
		assert.Equal(string(PayloadEncodingXML), dr.Value.Troubleshooting[3].SerdeName)
		assert.Equal("first byte indicates this it not valid XML", dr.Value.Troubleshooting[3].Message)

		// check key
		keyObj, ok := (dr.Key.DeserializedPayload).(string)
		require.Truef(ok, "parsed payload is not of type string")
		assert.Equal("order_0", keyObj)
		assert.Empty(dr.Key.SchemaID)

		// key properties
		assert.Equal(PayloadEncodingText, dr.Key.Encoding)
		assert.Equal(false, dr.Key.IsPayloadNull)
		assert.Equal(false, dr.Key.IsPayloadTooLarge)
		assert.Empty(dr.Key.OriginalPayload)
		assert.Equal([]byte("order_0"), dr.Key.NormalizedPayload)
		assert.Equal(len([]byte("order_0")), dr.Key.PayloadSizeBytes)

		// key troubleshooting
		require.Len(dr.Key.Troubleshooting, 11)
		assert.Equal(string(PayloadEncodingNull), dr.Key.Troubleshooting[0].SerdeName)
		assert.Equal("payload is not null as expected for none encoding", dr.Key.Troubleshooting[0].Message)
		assert.Equal(string(PayloadEncodingJSON), dr.Key.Troubleshooting[1].SerdeName)
		assert.Equal("first byte indicates this it not valid JSON, expected brackets", dr.Key.Troubleshooting[1].Message)
		assert.Equal(string(PayloadEncodingJSONSchema), dr.Key.Troubleshooting[2].SerdeName)
		assert.Equal("incorrect magic byte for json schema", dr.Key.Troubleshooting[2].Message)
		assert.Equal(string(PayloadEncodingXML), dr.Key.Troubleshooting[3].SerdeName)
		assert.Equal("first byte indicates this it not valid XML", dr.Key.Troubleshooting[3].Message)
		assert.Equal(string(PayloadEncodingAvro), dr.Key.Troubleshooting[4].SerdeName)
		assert.Equal("incorrect magic byte for avro", dr.Key.Troubleshooting[4].Message)
		assert.Equal(string(PayloadEncodingProtobuf), dr.Key.Troubleshooting[5].SerdeName)
		assert.Equal("failed to get message descriptor for payload: no prototype found for the given topic 'test.redpanda.console.serde_schema_avro_ref'. Check your configured protobuf mappings", dr.Key.Troubleshooting[5].Message)
		assert.Equal(string(PayloadEncodingProtobufSchema), dr.Key.Troubleshooting[6].SerdeName)
		assert.Equal("incorrect magic byte for protobuf schema", dr.Key.Troubleshooting[6].Message)
		assert.Equal(string(PayloadEncodingMsgPack), dr.Key.Troubleshooting[7].SerdeName)
		assert.Equal("message pack encoding not configured for topic: test.redpanda.console.serde_schema_avro_ref", dr.Key.Troubleshooting[7].Message)
		assert.Equal(string(PayloadEncodingSmile), dr.Key.Troubleshooting[8].SerdeName)
		assert.Equal("first bytes indicate this it not valid Smile format", dr.Key.Troubleshooting[8].Message)
		assert.Equal(string(PayloadEncodingCbor), dr.Key.Troubleshooting[9].SerdeName)
		assert.Equal("cbor encoding not configured for topic: test.redpanda.console.serde_schema_avro_ref", dr.Key.Troubleshooting[9].Message)
		assert.Equal(string(PayloadEncodingUtf8WithControlChars), dr.Key.Troubleshooting[10].SerdeName)
		assert.Equal("payload does not contain UTF8 control characters", dr.Key.Troubleshooting[10].Message)
	})
}

/*
func (s *SerdeIntegrationTestSuite) TestSerializeRecord() {
	t := s.T()

	require := require.New(t)
	assert := assert.New(t)

	ctx := context.Background()

	t.Run("plain JSON", func(t *testing.T) {
		// create the topic
		testTopicName := testutil.TopicNameForTest("serde_plain_json")
		_, err := s.kafkaAdminClient.CreateTopic(ctx, 1, 1, nil, testTopicName)
		require.NoError(err)

		defer func() {
			_, err := s.kafkaAdminClient.DeleteTopics(ctx, testTopicName)
			assert.NoError(err)
		}()

		// test
		cfg := s.createBaseConfig()

		logger, err := zap.NewProduction()
		require.NoError(err)

		schemaSvc, err := schema.NewService(cfg.Kafka.Schema, logger)
		require.NoError(err)

		protoSvc, err := protopkg.NewService(cfg.Kafka.Protobuf, logger, schemaSvc)
		require.NoError(err)

		err = protoSvc.Start()
		require.NoError(err)

		mspPackSvc, err := ms.NewService(cfg.Kafka.MessagePack)
		require.NoError(err)

		cborConfig := config.Cbor{}

		serdeSvc := NewService(schemaSvc, protoSvc, mspPackSvc, cborConfig)

		inputData := `{"size":10,"item":{"itemType":"ITEM_TYPE_PERSONAL","name":"item_0"}}`

		serRes, err := serdeSvc.SerializeRecord(context.Background(), SerializeInput{
			Topic: testTopicName,
			Key: RecordPayloadInput{
				Payload:  []byte("123"),
				Encoding: PayloadEncodingText,
			},
			Value: RecordPayloadInput{
				Payload:  inputData,
				Encoding: PayloadEncodingJSON,
			},
		})

		assert.NoError(err)
		require.NotNil(serRes)

		assert.Equal([]byte("123"), serRes.Key.Payload)
		assert.Equal([]byte(inputData), serRes.Value.Payload)
	})

	t.Run("plain protobuf", func(t *testing.T) {
		testTopicName := testutil.TopicNameForTest("serde_plain_protobuf")
		_, err := s.kafkaAdminClient.CreateTopic(ctx, 1, 1, nil, testTopicName)
		require.NoError(err)

		defer func() {
			_, err := s.kafkaAdminClient.DeleteTopics(ctx, testTopicName)
			assert.NoError(err)
		}()

		topic0 := config.RegexpOrLiteral{}
		topic0.UnmarshalText([]byte(testTopicName))

		cfg := s.createBaseConfig()
		cfg.Kafka.Protobuf.Enabled = true
		cfg.Kafka.Protobuf.Mappings = []config.ProtoTopicMapping{
			{
				TopicName:      topic0,
				ValueProtoType: "shop.v1.Order",
			},
		}
		cfg.Kafka.Protobuf.FileSystem.Enabled = true
		cfg.Kafka.Protobuf.FileSystem.RefreshInterval = 1 * time.Minute
		cfg.Kafka.Protobuf.FileSystem.Paths = []string{"testdata/proto"}

		logger, err := zap.NewProduction()
		require.NoError(err)

		schemaSvc, err := schema.NewService(cfg.Kafka.Schema, logger)
		require.NoError(err)

		protoSvc, err := protopkg.NewService(cfg.Kafka.Protobuf, logger, schemaSvc)
		require.NoError(err)

		err = protoSvc.Start()
		require.NoError(err)

		mspPackSvc, err := ms.NewService(cfg.Kafka.MessagePack)
		require.NoError(err)

		cborConfig := config.Cbor{}

		serdeSvc := NewService(schemaSvc, protoSvc, mspPackSvc, cborConfig)

		inputData := `{"id":"111","createdAt":"2023-06-10T13:00:00Z"}`

		serRes, err := serdeSvc.SerializeRecord(context.Background(), SerializeInput{
			Topic: testTopicName,
			Key: RecordPayloadInput{
				Payload:  []byte("111"),
				Encoding: PayloadEncodingText,
			},
			Value: RecordPayloadInput{
				Payload:  inputData,
				Encoding: PayloadEncodingProtobuf,
			},
		})

		assert.NoError(err)
		require.NotNil(serRes)

		orderCreatedAt := time.Date(2023, time.June, 10, 13, 0, 0, 0, time.UTC)
		msg := shopv1.Order{
			Id:        "111",
			CreatedAt: timestamppb.New(orderCreatedAt),
		}

		expectData, err := proto.Marshal(&msg)
		require.NoError(err)

		assert.Equal([]byte("111"), serRes.Key.Payload)
		assert.Equal(PayloadEncodingText, serRes.Key.Encoding)
		assert.Equal(expectData, serRes.Value.Payload)
		assert.Equal(PayloadEncodingProtobuf, serRes.Value.Encoding)
	})

	t.Run("plain protobuf reference", func(t *testing.T) {
		testTopicName := testutil.TopicNameForTest("serde_plain_protobuf_ref")
		_, err := s.kafkaAdminClient.CreateTopic(ctx, 1, 1, nil, testTopicName)
		require.NoError(err)

		defer func() {
			_, err := s.kafkaAdminClient.DeleteTopics(ctx, testTopicName)
			assert.NoError(err)
		}()

		topic0 := config.RegexpOrLiteral{}
		topic0.UnmarshalText([]byte(testTopicName))

		cfg := s.createBaseConfig()
		cfg.Kafka.Protobuf.Enabled = true
		cfg.Kafka.Protobuf.Mappings = []config.ProtoTopicMapping{
			{
				TopicName:      topic0,
				ValueProtoType: "shop.v2.Order",
			},
		}
		cfg.Kafka.Protobuf.FileSystem.Enabled = true
		cfg.Kafka.Protobuf.FileSystem.RefreshInterval = 1 * time.Minute
		cfg.Kafka.Protobuf.FileSystem.Paths = []string{"testdata/proto"}

		logger, err := zap.NewProduction()
		require.NoError(err)

		schemaSvc, err := schema.NewService(cfg.Kafka.Schema, logger)
		require.NoError(err)

		protoSvc, err := protopkg.NewService(cfg.Kafka.Protobuf, logger, schemaSvc)
		require.NoError(err)

		err = protoSvc.Start()
		require.NoError(err)

		mspPackSvc, err := ms.NewService(cfg.Kafka.MessagePack)
		require.NoError(err)

		cborConfig := config.Cbor{}

		serdeSvc := NewService(schemaSvc, protoSvc, mspPackSvc, cborConfig)

		inputData := `{"version":1,"id":"444","createdAt":"2023-07-15T10:00:00Z","lastUpdatedAt":"2023-07-15T11:00:00Z","deliveredAt":"2023-07-15T12:00:00Z","completedAt":"2023-07-15T13:00:00Z","customer":{"version":1,"id":"customer_012345","firstName":"Zig","lastName":"Zag","gender":"","companyName":"Redpanda","email":"zigzag_test@redpanda.com","customerType":"CUSTOMER_TYPE_BUSINESS","revision":0},"orderValue":100,"lineItems":[{"articleId":"art_0","name":"line_0","quantity":2,"quantityUnit":"usd","unitPrice":10,"totalPrice":20},{"articleId":"art_1","name":"line_1","quantity":2,"quantityUnit":"usd","unitPrice":25,"totalPrice":50},{"articleId":"art_2","name":"line_2","quantity":3,"quantityUnit":"usd","unitPrice":10,"totalPrice":30}],"payment":{"paymentId":"pay_01234","method":"card"},"deliveryAddress":{"version":1,"id":"addr_01234","customer":{"customerId":"customer_012345","customerType":"business"},"type":"","firstName":"Zig","lastName":"Zag","state":"CA","houseNumber":"","city":"SomeCity","zip":"zzyzx","latitude":0,"longitude":0,"phone":"123-456-78990","additionalAddressInfo":"","createdAt":"2023-07-15T10:00:00Z","revision":1},"revision":1}`

		serRes, err := serdeSvc.SerializeRecord(context.Background(), SerializeInput{
			Topic: testTopicName,
			Key: RecordPayloadInput{
				Payload:  []byte("444"),
				Encoding: PayloadEncodingText,
			},
			Value: RecordPayloadInput{
				Payload:  inputData,
				Encoding: PayloadEncodingProtobuf,
			},
		})

		assert.NoError(err)
		require.NotNil(serRes)

		orderCreatedAt := time.Date(2023, time.July, 15, 10, 0, 0, 0, time.UTC)
		orderUpdatedAt := time.Date(2023, time.July, 15, 11, 0, 0, 0, time.UTC)
		orderDeliveredAt := time.Date(2023, time.July, 15, 12, 0, 0, 0, time.UTC)
		orderCompletedAt := time.Date(2023, time.July, 15, 13, 0, 0, 0, time.UTC)

		msg := shopv2.Order{
			Version:       1,
			Id:            "444",
			CreatedAt:     timestamppb.New(orderCreatedAt),
			LastUpdatedAt: timestamppb.New(orderUpdatedAt),
			DeliveredAt:   timestamppb.New(orderDeliveredAt),
			CompletedAt:   timestamppb.New(orderCompletedAt),
			Customer: &shopv2.Customer{
				Version:      1,
				Id:           "customer_012345",
				FirstName:    "Zig",
				LastName:     "Zag",
				CompanyName:  "Redpanda",
				Email:        "zigzag_test@redpanda.com",
				CustomerType: shopv2.Customer_CUSTOMER_TYPE_BUSINESS,
			},
			OrderValue: 100,
			LineItems: []*shopv2.Order_LineItem{
				{
					ArticleId:    "art_0",
					Name:         "line_0",
					Quantity:     2,
					QuantityUnit: "usd",
					UnitPrice:    10,
					TotalPrice:   20,
				},
				{
					ArticleId:    "art_1",
					Name:         "line_1",
					Quantity:     2,
					QuantityUnit: "usd",
					UnitPrice:    25,
					TotalPrice:   50,
				},
				{
					ArticleId:    "art_2",
					Name:         "line_2",
					Quantity:     3,
					QuantityUnit: "usd",
					UnitPrice:    10,
					TotalPrice:   30,
				},
			},
			Payment: &shopv2.Order_Payment{
				PaymentId: "pay_01234",
				Method:    "card",
			},
			DeliveryAddress: &shopv2.Address{
				Version: 1,
				Id:      "addr_01234",
				Customer: &shopv2.Address_Customer{
					CustomerId:   "customer_012345",
					CustomerType: "business",
				},
				FirstName: "Zig",
				LastName:  "Zag",
				State:     "CA",
				City:      "SomeCity",
				Zip:       "zzyzx",
				Phone:     "123-456-78990",
				CreatedAt: timestamppb.New(orderCreatedAt),
				Revision:  1,
			},
			Revision: 1,
		}

		expectData, err := proto.Marshal(&msg)
		require.NoError(err)

		assert.Equal([]byte("444"), serRes.Key.Payload)
		assert.Equal(PayloadEncodingText, serRes.Key.Encoding)
		assert.Equal(expectData, serRes.Value.Payload)
		assert.Equal(PayloadEncodingProtobuf, serRes.Value.Encoding)
	})

	t.Run("schema registry protobuf", func(t *testing.T) {
		// create the topic
		testTopicName := testutil.TopicNameForTest("serde_schema_protobuf")
		_, err := s.kafkaAdminClient.CreateTopic(ctx, 1, 1, nil, testTopicName)
		require.NoError(err)

		defer func() {
			_, err := s.kafkaAdminClient.DeleteTopics(ctx, testTopicName)
			assert.NoError(err)
		}()

		// register the protobuf schema
		rcl, err := sr.NewClient(sr.URLs(s.registryAddress))
		require.NoError(err)

		protoFile, err := os.ReadFile("testdata/proto/shop/v1/order.proto")
		require.NoError(err)

		ss, err := rcl.CreateSchema(context.Background(), testTopicName+"-value", sr.Schema{
			Schema: string(protoFile),
			Type:   sr.TypeProtobuf,
		})
		require.NoError(err)
		require.NotNil(ss)

		// test
		cfg := s.createBaseConfig()

		logger, err := zap.NewProduction()
		require.NoError(err)

		schemaSvc, err := schema.NewService(cfg.Kafka.Schema, logger)
		require.NoError(err)

		protoSvc, err := protopkg.NewService(cfg.Kafka.Protobuf, logger, schemaSvc)
		require.NoError(err)

		err = protoSvc.Start()
		require.NoError(err)

		mspPackSvc, err := ms.NewService(cfg.Kafka.MessagePack)
		require.NoError(err)

		cborConfig := config.Cbor{}

		serdeSvc := NewService(schemaSvc, protoSvc, mspPackSvc, cborConfig)

		var serde sr.Serde
		serde.Register(
			ss.ID,
			&shopv1.Order{},
			sr.EncodeFn(func(v any) ([]byte, error) {
				return proto.Marshal(v.(*shopv1.Order))
			}),
			sr.DecodeFn(func(b []byte, v any) error {
				return proto.Unmarshal(b, v.(*shopv1.Order))
			}),
			sr.Index(0),
		)

		orderCreatedAt := time.Date(2023, time.July, 11, 13, 0, 0, 0, time.UTC)
		msg := shopv1.Order{
			Id:        "222",
			CreatedAt: timestamppb.New(orderCreatedAt),
		}

		expectData, err := serde.Encode(&msg)
		require.NoError(err)

		inputData := `{"id":"222","createdAt":"2023-07-11T13:00:00Z"}`

		serRes, err := serdeSvc.SerializeRecord(context.Background(), SerializeInput{
			Topic: testTopicName,
			Key: RecordPayloadInput{
				Payload:  []byte("222"),
				Encoding: PayloadEncodingText,
			},
			Value: RecordPayloadInput{
				Payload:  inputData,
				Encoding: PayloadEncodingProtobufSchema,
				Options: []SerdeOpt{
					WithSchemaID(uint32(ss.ID)),
					WithIndex(0),
				},
			},
		})

		assert.NoError(err)
		require.NotNil(serRes)

		assert.Equal([]byte("222"), serRes.Key.Payload)
		assert.Equal(PayloadEncodingText, serRes.Key.Encoding)
		assert.Equal(expectData, serRes.Value.Payload)
		assert.Equal(PayloadEncodingProtobufSchema, serRes.Value.Encoding)
	})

	t.Run("schema registry protobuf common", func(t *testing.T) {
		// create the topic
		testTopicName := testutil.TopicNameForTest("serde_schema_protobuf_common")
		_, err := s.kafkaAdminClient.CreateTopic(ctx, 1, 1, nil, testTopicName)
		require.NoError(err)

		defer func() {
			_, err := s.kafkaAdminClient.DeleteTopics(ctx, testTopicName)
			assert.NoError(err)
		}()

		// register the protobuf schema
		rcl, err := sr.NewClient(sr.URLs(s.registryAddress))
		require.NoError(err)

		protoFile, err := os.ReadFile("testdata/proto/common/common.proto")
		require.NoError(err)

		ss, err := rcl.CreateSchema(context.Background(), testTopicName+"-value", sr.Schema{
			Schema: string(protoFile),
			Type:   sr.TypeProtobuf,
		})
		require.NoError(err)
		require.NotNil(ss)

		// test
		cfg := s.createBaseConfig()

		logger, err := zap.NewProduction()
		require.NoError(err)

		schemaSvc, err := schema.NewService(cfg.Kafka.Schema, logger)
		require.NoError(err)

		protoSvc, err := protopkg.NewService(cfg.Kafka.Protobuf, logger, schemaSvc)
		require.NoError(err)

		err = protoSvc.Start()
		require.NoError(err)

		mspPackSvc, err := ms.NewService(cfg.Kafka.MessagePack)
		require.NoError(err)

		cborConfig := config.Cbor{}

		serdeSvc := NewService(schemaSvc, protoSvc, mspPackSvc, cborConfig)

		var serde sr.Serde
		serde.Register(
			ss.ID,
			&common.CommonMessage{},
			sr.EncodeFn(func(v any) ([]byte, error) {
				return proto.Marshal(v.(*common.CommonMessage))
			}),
			sr.DecodeFn(func(b []byte, v any) error {
				return proto.Unmarshal(b, v.(*common.CommonMessage))
			}),
			sr.Index(0),
		)

		msg := common.CommonMessage{
			Id: "432",
			DecVal: &decimal.Decimal{
				Value: "-2.50",
			},
			Color: &color.Color{
				Red:   0.2,
				Green: 0.3,
				Blue:  0.4,
			},
			Dow: dayofweek.DayOfWeek_MONDAY,
			Fraction: &fraction.Fraction{
				Numerator:   20,
				Denominator: 30,
			},
			Latlng: &latlng.LatLng{
				Latitude:  45.45,
				Longitude: 12.34,
			},
			Price: &money.Money{
				CurrencyCode: "USD",
				Units:        200,
			},
			Month: month.Month_MARCH,
		}

		expectData, err := serde.Encode(&msg)
		require.NoError(err)

		inputData := `{"id":"432","decVal":{"value":"-2.50"},"color":{"red":0.2,"green":0.3,"blue":0.4},"dow":"MONDAY","fraction":{"numerator":20,"denominator":30},"latlng":{"latitude":45.45,"longitude":12.34},"price":{"currencyCode":"USD","units":200},"month":"MARCH"}`

		serRes, err := serdeSvc.SerializeRecord(context.Background(), SerializeInput{
			Topic: testTopicName,
			Key: RecordPayloadInput{
				Payload:  []byte("432"),
				Encoding: PayloadEncodingText,
			},
			Value: RecordPayloadInput{
				Payload:  inputData,
				Encoding: PayloadEncodingProtobufSchema,
				Options: []SerdeOpt{
					WithSchemaID(uint32(ss.ID)),
					WithIndex(0),
				},
			},
		})

		assert.NoError(err)
		require.NotNil(serRes)

		actualMsg := common.CommonMessage{}
		err = serde.Decode(serRes.Value.Payload, &actualMsg)
		assert.NoError(err)

		assert.Equal([]byte("432"), serRes.Key.Payload)
		assert.Equal(PayloadEncodingText, serRes.Key.Encoding)
		assert.Equal(expectData, serRes.Value.Payload)
		assert.Equal(PayloadEncodingProtobufSchema, serRes.Value.Encoding)
	})

	t.Run("schema registry protobuf multi", func(t *testing.T) {
		// create the topic
		testTopicName := testutil.TopicNameForTest("serde_schema_protobuf_multi")
		_, err := s.kafkaAdminClient.CreateTopic(ctx, 1, 1, nil, testTopicName)
		require.NoError(err)

		defer func() {
			_, err := s.kafkaAdminClient.DeleteTopics(ctx, testTopicName)
			assert.NoError(err)
		}()

		// register the protobuf schema
		rcl, err := sr.NewClient(sr.URLs(s.registryAddress))
		require.NoError(err)

		protoFile, err := os.ReadFile("testdata/proto/index/v1/data.proto")
		require.NoError(err)

		ss, err := rcl.CreateSchema(context.Background(), testTopicName+"-value", sr.Schema{
			Schema: string(protoFile),
			Type:   sr.TypeProtobuf,
		})
		require.NoError(err)
		require.NotNil(ss)

		// test
		cfg := s.createBaseConfig()

		logger, err := zap.NewProduction()
		require.NoError(err)

		schemaSvc, err := schema.NewService(cfg.Kafka.Schema, logger)
		require.NoError(err)

		protoSvc, err := protopkg.NewService(cfg.Kafka.Protobuf, logger, schemaSvc)
		require.NoError(err)

		err = protoSvc.Start()
		require.NoError(err)

		mspPackSvc, err := ms.NewService(cfg.Kafka.MessagePack)
		require.NoError(err)

		cborConfig := config.Cbor{}

		serdeSvc := NewService(schemaSvc, protoSvc, mspPackSvc, cborConfig)

		// Set up Serde
		var serde sr.Serde
		serde.Register(
			ss.ID,
			&indexv1.Gadget{},
			sr.EncodeFn(func(v any) ([]byte, error) {
				return proto.Marshal(v.(*indexv1.Gadget))
			}),
			sr.DecodeFn(func(b []byte, v any) error {
				return proto.Unmarshal(b, v.(*indexv1.Gadget))
			}),
			sr.Index(2),
		)

		msg := indexv1.Gadget{
			Identity: "gadget_0",
			Gizmo: &indexv1.Gadget_Gizmo{
				Size: 10,
				Item: &indexv1.Item{
					ItemType: indexv1.Item_ITEM_TYPE_PERSONAL,
					Name:     "item_0",
				},
			},
			Widgets: []*indexv1.Widget{
				{
					Id: "wid_0",
				},
				{
					Id: "wid_1",
				},
			},
		}

		expectData, err := serde.Encode(&msg)
		require.NoError(err)

		inputData := `{"identity":"gadget_0","gizmo":{"size":10,"item":{"name":"item_0","itemType":"ITEM_TYPE_PERSONAL"}},"widgets":[{"id":"wid_0"},{"id":"wid_1"}]}`

		serRes, err := serdeSvc.SerializeRecord(context.Background(), SerializeInput{
			Topic: testTopicName,
			Key: RecordPayloadInput{
				Payload:  []byte("gadget_0"),
				Encoding: PayloadEncodingText,
			},
			Value: RecordPayloadInput{
				Payload:  inputData,
				Encoding: PayloadEncodingProtobufSchema,
				Options: []SerdeOpt{
					WithSchemaID(uint32(ss.ID)),
					WithIndex(2),
				},
			},
		})

		assert.NoError(err)
		require.NotNil(serRes)

		assert.Equal([]byte("gadget_0"), serRes.Key.Payload)
		assert.Equal(PayloadEncodingText, serRes.Key.Encoding)
		assert.Equal(expectData, serRes.Value.Payload)
		assert.Equal(PayloadEncodingProtobufSchema, serRes.Value.Encoding)
	})

	t.Run("schema registry protobuf nested", func(t *testing.T) {
		// create the topic
		testTopicName := testutil.TopicNameForTest("serde_schema_protobuf_nest")
		_, err := s.kafkaAdminClient.CreateTopic(ctx, 1, 1, nil, testTopicName)
		require.NoError(err)

		defer func() {
			_, err := s.kafkaAdminClient.DeleteTopics(ctx, testTopicName)
			assert.NoError(err)
		}()

		// register the protobuf schema
		rcl, err := sr.NewClient(sr.URLs(s.registryAddress))
		require.NoError(err)

		protoFile, err := os.ReadFile("testdata/proto/index/v1/data.proto")
		require.NoError(err)

		ss, err := rcl.CreateSchema(context.Background(), testTopicName+"-value", sr.Schema{
			Schema: string(protoFile),
			Type:   sr.TypeProtobuf,
		})
		require.NoError(err)
		require.NotNil(ss)

		// test
		cfg := s.createBaseConfig()

		logger, err := zap.NewProduction()
		require.NoError(err)

		schemaSvc, err := schema.NewService(cfg.Kafka.Schema, logger)
		require.NoError(err)

		protoSvc, err := protopkg.NewService(cfg.Kafka.Protobuf, logger, schemaSvc)
		require.NoError(err)

		err = protoSvc.Start()
		require.NoError(err)

		mspPackSvc, err := ms.NewService(cfg.Kafka.MessagePack)
		require.NoError(err)

		cborConfig := config.Cbor{}

		serdeSvc := NewService(schemaSvc, protoSvc, mspPackSvc, cborConfig)

		// Set up Serde
		var serde sr.Serde
		serde.Register(
			ss.ID,
			&indexv1.Gadget_Gizmo{},
			sr.EncodeFn(func(v any) ([]byte, error) {
				return proto.Marshal(v.(*indexv1.Gadget_Gizmo))
			}),
			sr.DecodeFn(func(b []byte, v any) error {
				return proto.Unmarshal(b, v.(*indexv1.Gadget_Gizmo))
			}),
			sr.Index(2, 0),
		)

		msg := indexv1.Gadget{
			Identity: "gadget_0",
			Gizmo: &indexv1.Gadget_Gizmo{
				Size: 11,
				Item: &indexv1.Item{
					ItemType: indexv1.Item_ITEM_TYPE_PERSONAL,
					Name:     "item_10",
				},
			},
			Widgets: []*indexv1.Widget{
				{
					Id: "wid_10",
				},
				{
					Id: "wid_11",
				},
			},
		}

		expectData, err := serde.Encode(msg.GetGizmo())
		require.NoError(err)

		inputData := `{"size":11,"item":{"name":"item_10","itemType":"ITEM_TYPE_PERSONAL"}}`

		serRes, err := serdeSvc.SerializeRecord(context.Background(), SerializeInput{
			Topic: testTopicName,
			Key: RecordPayloadInput{
				Payload:  nil,
				Encoding: PayloadEncodingNull,
			},
			Value: RecordPayloadInput{
				Payload:  inputData,
				Encoding: PayloadEncodingProtobufSchema,
				Options: []SerdeOpt{
					WithSchemaID(uint32(ss.ID)),
					WithIndex(2, 0),
				},
			},
		})

		assert.NoError(err)
		require.NotNil(serRes)

		assert.Equal([]byte(nil), serRes.Key.Payload)
		assert.Equal(PayloadEncodingNull, serRes.Key.Encoding)
		assert.Equal(expectData, serRes.Value.Payload)
		assert.Equal(PayloadEncodingProtobufSchema, serRes.Value.Encoding)
	})

	t.Run("schema registry protobuf references", func(t *testing.T) {
		// create the topic
		testTopicName := testutil.TopicNameForTest("serde_schema_protobuf_ref")
		_, err := s.kafkaAdminClient.CreateTopic(ctx, 1, 1, nil, testTopicName)
		require.NoError(err)

		defer func() {
			_, err := s.kafkaAdminClient.DeleteTopics(ctx, testTopicName)
			assert.NoError(err)
		}()

		// register the protobuf schema
		rcl, err := sr.NewClient(sr.URLs(s.registryAddress))
		require.NoError(err)

		// address
		addressProto := "shop/v2/address.proto"
		protoFile, err := os.ReadFile("testdata/proto/" + addressProto)
		require.NoError(err)

		ssAddress, err := rcl.CreateSchema(context.Background(), addressProto, sr.Schema{
			Schema: string(protoFile),
			Type:   sr.TypeProtobuf,
		})
		require.NoError(err)
		require.NotNil(ssAddress)

		// customer
		customerProto := "shop/v2/customer.proto"
		protoFile, err = os.ReadFile("testdata/proto/" + customerProto)
		require.NoError(err)

		ssCustomer, err := rcl.CreateSchema(context.Background(), customerProto, sr.Schema{
			Schema: string(protoFile),
			Type:   sr.TypeProtobuf,
		})
		require.NoError(err)
		require.NotNil(ssCustomer)

		// order
		protoFile, err = os.ReadFile("testdata/proto/shop/v2/order.proto")
		require.NoError(err)

		ss, err := rcl.CreateSchema(context.Background(), testTopicName+"-value", sr.Schema{
			Schema: string(protoFile),
			Type:   sr.TypeProtobuf,
			References: []sr.SchemaReference{
				{
					Name:    addressProto,
					Subject: ssAddress.Subject,
					Version: ssAddress.Version,
				},
				{
					Name:    customerProto,
					Subject: ssCustomer.Subject,
					Version: ssCustomer.Version,
				},
			},
		})
		require.NoError(err)
		require.NotNil(ss)

		// test
		cfg := s.createBaseConfig()

		logger, err := zap.NewProduction()
		require.NoError(err)

		schemaSvc, err := schema.NewService(cfg.Kafka.Schema, logger)
		require.NoError(err)

		protoSvc, err := protopkg.NewService(cfg.Kafka.Protobuf, logger, schemaSvc)
		require.NoError(err)

		err = protoSvc.Start()
		require.NoError(err)

		mspPackSvc, err := ms.NewService(cfg.Kafka.MessagePack)
		require.NoError(err)

		cborConfig := config.Cbor{}

		serdeSvc := NewService(schemaSvc, protoSvc, mspPackSvc, cborConfig)

		// Set up Serde
		var serde sr.Serde
		serde.Register(
			ss.ID,
			&shopv2.Order{},
			sr.EncodeFn(func(v any) ([]byte, error) {
				return proto.Marshal(v.(*shopv2.Order))
			}),
			sr.DecodeFn(func(b []byte, v any) error {
				return proto.Unmarshal(b, v.(*shopv2.Order))
			}),
			sr.Index(0),
		)

		orderCreatedAt := time.Date(2023, time.July, 12, 13, 0, 0, 0, time.UTC)
		orderUpdatedAt := time.Date(2023, time.July, 12, 14, 0, 0, 0, time.UTC)
		orderDeliveredAt := time.Date(2023, time.July, 12, 15, 0, 0, 0, time.UTC)
		orderCompletedAt := time.Date(2023, time.July, 12, 16, 0, 0, 0, time.UTC)

		msg := shopv2.Order{
			Version:       1,
			Id:            "123456789",
			CreatedAt:     timestamppb.New(orderCreatedAt),
			LastUpdatedAt: timestamppb.New(orderUpdatedAt),
			DeliveredAt:   timestamppb.New(orderDeliveredAt),
			CompletedAt:   timestamppb.New(orderCompletedAt),
			Customer: &shopv2.Customer{
				Version:      1,
				Id:           "customer_0123",
				FirstName:    "Foo",
				LastName:     "Bar",
				CompanyName:  "Redpanda",
				Email:        "foobar_test@redpanda.com",
				CustomerType: shopv2.Customer_CUSTOMER_TYPE_BUSINESS,
			},
			OrderValue: 100,
			LineItems: []*shopv2.Order_LineItem{
				{
					ArticleId:    "art0",
					Name:         "line0",
					Quantity:     2,
					QuantityUnit: "usd",
					UnitPrice:    10,
					TotalPrice:   20,
				},
				{
					ArticleId:    "art1",
					Name:         "line1",
					Quantity:     2,
					QuantityUnit: "usd",
					UnitPrice:    25,
					TotalPrice:   50,
				},
				{
					ArticleId:    "art2",
					Name:         "line2",
					Quantity:     3,
					QuantityUnit: "usd",
					UnitPrice:    10,
					TotalPrice:   30,
				},
			},
			Payment: &shopv2.Order_Payment{
				PaymentId: "pay_0123",
				Method:    "card",
			},
			DeliveryAddress: &shopv2.Address{
				Version: 1,
				Id:      "addr_0123",
				Customer: &shopv2.Address_Customer{
					CustomerId:   "customer_0123",
					CustomerType: "business",
				},
				FirstName: "Foo",
				LastName:  "Bar",
				State:     "CA",
				City:      "SomeCity",
				Zip:       "xyzyz",
				Phone:     "123-456-78990",
				CreatedAt: timestamppb.New(orderCreatedAt),
				Revision:  1,
			},
			Revision: 1,
		}

		expectData, err := serde.Encode(&msg)
		require.NoError(err)

		inputData := `{"version":1,"id":"123456789","createdAt":"2023-07-12T13:00:00Z","lastUpdatedAt":"2023-07-12T14:00:00Z","deliveredAt":"2023-07-12T15:00:00Z","completedAt":"2023-07-12T16:00:00Z","customer":{"version":1,"id":"customer_0123","firstName":"Foo","lastName":"Bar","gender":"","companyName":"Redpanda","email":"foobar_test@redpanda.com","customerType":"CUSTOMER_TYPE_BUSINESS","revision":0},"orderValue":100,"lineItems":[{"articleId":"art0","name":"line0","quantity":2,"quantityUnit":"usd","unitPrice":10,"totalPrice":20},{"articleId":"art1","name":"line1","quantity":2,"quantityUnit":"usd","unitPrice":25,"totalPrice":50},{"articleId":"art2","name":"line2","quantity":3,"quantityUnit":"usd","unitPrice":10,"totalPrice":30}],"payment":{"paymentId":"pay_0123","method":"card"},"deliveryAddress":{"version":1,"id":"addr_0123","customer":{"customerId":"customer_0123","customerType":"business"},"type":"","firstName":"Foo","lastName":"Bar","state":"CA","houseNumber":"","city":"SomeCity","zip":"xyzyz","latitude":0,"longitude":0,"phone":"123-456-78990","additionalAddressInfo":"","createdAt":"2023-07-12T13:00:00Z","revision":1},"revision":1}`

		serRes, err := serdeSvc.SerializeRecord(context.Background(), SerializeInput{
			Topic: testTopicName,
			Key: RecordPayloadInput{
				Payload:  map[string]any{"id": "123456789"},
				Encoding: PayloadEncodingJSON,
			},
			Value: RecordPayloadInput{
				Payload:  inputData,
				Encoding: PayloadEncodingProtobufSchema,
				Options: []SerdeOpt{
					WithSchemaID(uint32(ss.ID)),
					WithIndex(0),
				},
			},
		})

		assert.NoError(err)
		require.NotNil(serRes)

		assert.Equal([]byte(`{"id":"123456789"}`), serRes.Key.Payload)
		assert.Equal(PayloadEncodingJSON, serRes.Key.Encoding)
		assert.Equal(expectData, serRes.Value.Payload)
		assert.Equal(PayloadEncodingProtobufSchema, serRes.Value.Encoding)
	})

	t.Run("json with schema and index", func(t *testing.T) {
		// create the topic
		testTopicName := testutil.TopicNameForTest("serde_schema_json_index")
		_, err := s.kafkaAdminClient.CreateTopic(ctx, 1, 1, nil, testTopicName)
		require.NoError(err)

		defer func() {
			_, err := s.kafkaAdminClient.DeleteTopics(ctx, testTopicName)
			assert.NoError(err)
		}()

		// register the protobuf schema
		rcl, err := sr.NewClient(sr.URLs(s.registryAddress))
		require.NoError(err)

		protoFile, err := os.ReadFile("testdata/proto/index/v1/data.proto")
		require.NoError(err)

		ss, err := rcl.CreateSchema(context.Background(), testTopicName+"-value", sr.Schema{
			Schema: string(protoFile),
			Type:   sr.TypeProtobuf,
		})
		require.NoError(err)
		require.NotNil(ss)

		// test
		cfg := s.createBaseConfig()

		logger, err := zap.NewProduction()
		require.NoError(err)

		schemaSvc, err := schema.NewService(cfg.Kafka.Schema, logger)
		require.NoError(err)

		protoSvc, err := protopkg.NewService(cfg.Kafka.Protobuf, logger, schemaSvc)
		require.NoError(err)

		err = protoSvc.Start()
		require.NoError(err)

		mspPackSvc, err := ms.NewService(cfg.Kafka.MessagePack)
		require.NoError(err)

		cborConfig := config.Cbor{}

		serdeSvc := NewService(schemaSvc, protoSvc, mspPackSvc, cborConfig)

		// Set up Serde
		var serde sr.Serde
		serde.Register(
			ss.ID,
			&indexv1.Gadget_Gizmo{},
			sr.EncodeFn(func(v any) ([]byte, error) {
				return proto.Marshal(v.(*indexv1.Gadget_Gizmo))
			}),
			sr.DecodeFn(func(b []byte, v any) error {
				return proto.Unmarshal(b, v.(*indexv1.Gadget_Gizmo))
			}),
			sr.Index(2, 0),
		)

		msg := indexv1.Gadget{
			Identity: "gadget_0",
			Gizmo: &indexv1.Gadget_Gizmo{
				Size: 10,
				Item: &indexv1.Item{
					ItemType: indexv1.Item_ITEM_TYPE_PERSONAL,
					Name:     "item_0",
				},
			},
			Widgets: []*indexv1.Widget{
				{
					Id: "wid_0",
				},
				{
					Id: "wid_1",
				},
			},
		}

		expectedData, err := serde.Encode(msg.GetGizmo())
		require.NoError(err)

		inputData := `{"size":10,"item":{"itemType":"ITEM_TYPE_PERSONAL","name":"item_0"}}`

		serRes, err := serdeSvc.SerializeRecord(context.Background(), SerializeInput{
			Topic: testTopicName,
			Key: RecordPayloadInput{
				Payload:  []byte("gadget_0"),
				Encoding: PayloadEncodingText,
			},
			Value: RecordPayloadInput{
				Payload:  inputData,
				Encoding: PayloadEncodingProtobufSchema,
				Options: []SerdeOpt{
					WithSchemaID(uint32(ss.ID)),
					WithIndex(2, 0),
				},
			},
		})

		assert.NoError(err)
		require.NotNil(serRes)

		assert.Equal([]byte("gadget_0"), serRes.Key.Payload)
		assert.Equal(expectedData, serRes.Value.Payload)
	})

	t.Run("json schema no reference", func(t *testing.T) {
		testTopicName := testutil.TopicNameForTest("serde_schema_json")
		_, err := s.kafkaAdminClient.CreateTopic(ctx, 1, 1, nil, testTopicName)
		require.NoError(err)

		defer func() {
			_, err := s.kafkaAdminClient.DeleteTopics(ctx, testTopicName)
			assert.NoError(err)
		}()

		rcl, err := sr.NewClient(sr.URLs(s.registryAddress))
		require.NoError(err)

		fullSchema := `{
			"$id": "https://example.com/product.schema.json",
			"title": "Product",
			"description": "A product from Acme's catalog",
			"type": "object",
			"properties": {
			  "productId": {
				"description": "The unique identifier for a product",
				"type": "integer"
			  },
			  "productName": {
				"description": "Name of the product",
				"type": "string"
			  },
			  "price": {
				"description": "The price of the product",
				"type": "number",
				"minimum": 0
			  }
			},
			"required": [ "productId", "productName" ]
		}`

		ssFull, err := rcl.CreateSchema(context.Background(), testTopicName+"-value", sr.Schema{
			Schema: fullSchema,
			Type:   sr.TypeJSON,
		})
		require.NoError(err)
		require.NotNil(ssFull)

		// test
		cfg := s.createBaseConfig()

		logger, err := zap.NewProduction()
		require.NoError(err)

		schemaSvc, err := schema.NewService(cfg.Kafka.Schema, logger)
		require.NoError(err)

		protoSvc, err := protopkg.NewService(cfg.Kafka.Protobuf, logger, schemaSvc)
		require.NoError(err)

		err = protoSvc.Start()
		require.NoError(err)

		mspPackSvc, err := ms.NewService(cfg.Kafka.MessagePack)
		require.NoError(err)

		type ProductRecord struct {
			ProductID   int     `json:"productId"`
			ProductName string  `json:"productName"`
			Price       float32 `json:"price"`
		}

		var srSerde sr.Serde
		srSerde.Register(
			ssFull.ID,
			&ProductRecord{},
			sr.EncodeFn(func(v any) ([]byte, error) {
				return json.Marshal(v.(*ProductRecord))
			}),
			sr.DecodeFn(func(b []byte, v any) error {
				return json.Unmarshal(b, v.(*ProductRecord))
			}),
		)

		expectData, err := srSerde.Encode(&ProductRecord{ProductID: 11, ProductName: "foo", Price: 10.25})
		require.NoError(err)

		cborConfig := config.Cbor{}

		serdeSvc := NewService(schemaSvc, protoSvc, mspPackSvc, cborConfig)

		out, err := serdeSvc.SerializeRecord(context.Background(), SerializeInput{
			Topic: testTopicName,
			Key: RecordPayloadInput{
				Payload:  "11",
				Encoding: PayloadEncodingText,
			},
			Value: RecordPayloadInput{
				Payload:  `{"productId":11,"productName":"foo","price":10.25}`,
				Encoding: PayloadEncodingJSONSchema,
				Options:  []SerdeOpt{WithSchemaID(uint32(ssFull.ID))},
			},
		})

		require.NoError(err)

		assert.NotNil(out)

		// key
		assert.Equal([]byte("11"), out.Key.Payload)
		assert.Equal(PayloadEncodingText, out.Key.Encoding)

		// value
		assert.Equal(expectData, out.Value.Payload)
		assert.Equal(PayloadEncodingJSONSchema, out.Value.Encoding)
	})

	t.Run("json schema with reference", func(t *testing.T) {
		testTopicName := testutil.TopicNameForTest("serde_schema_json_ref")
		_, err := s.kafkaAdminClient.CreateTopic(ctx, 1, 1, nil, testTopicName)
		require.NoError(err)

		defer func() {
			_, err := s.kafkaAdminClient.DeleteTopics(ctx, testTopicName)
			assert.NoError(err)
		}()

		rcl, err := sr.NewClient(sr.URLs(s.registryAddress))
		require.NoError(err)

		productIDSchema := `{
			"$id": "product_id.json",
			"title": "name",
			"description": "The unique identifier for a product",
			"type": "integer"
		  }`

		productNameSchema := `{
			"$id": "product_name.json",
			"title": "name",
			"description": "Name of the product",
			"type": "string"
		  }`

		productPriceSchema := `{
			"$id": "product_price.json",
			"title": "price",
			"description": "The price of the product",
			"type": "number",
			"minimum": 0
		  }`

		schemaStr := `{
			"$id": "schema.json",
			"title": "Product",
			"description": "A product from Acme's catalog",
			"type": "object",
			"properties": {
			  "productId": { "$ref": "product_id.json" },
			  "productName": { "$ref": "product_name.json" },
			  "price": { "$ref": "product_price.json" }
			},
			"required": [ "productId", "productName" ]
		}`

		ssID, err := rcl.CreateSchema(context.Background(), "product_id.json", sr.Schema{
			Schema: productIDSchema,
			Type:   sr.TypeJSON,
		})
		require.NoError(err)
		require.NotNil(ssID)

		ssName, err := rcl.CreateSchema(context.Background(), "product_name.json", sr.Schema{
			Schema: productNameSchema,
			Type:   sr.TypeJSON,
		})
		require.NoError(err)

		ssPrice, err := rcl.CreateSchema(context.Background(), "product_price.json", sr.Schema{
			Schema: productPriceSchema,
			Type:   sr.TypeJSON,
		})
		require.NoError(err)
		require.NotNil(ssPrice)

		ss, err := rcl.CreateSchema(context.Background(), testTopicName+"-value", sr.Schema{
			Schema: schemaStr,
			Type:   sr.TypeJSON,
			References: []sr.SchemaReference{
				{
					Name:    "product_id.json",
					Subject: ssID.Subject,
					Version: ssID.Version,
				},
				{
					Name:    "product_name.json",
					Subject: ssName.Subject,
					Version: ssName.Version,
				},
				{
					Name:    "product_price.json",
					Subject: ssPrice.Subject,
					Version: ssPrice.Version,
				},
			},
		})
		require.NoError(err)
		require.NotNil(ss)

		// test
		cfg := s.createBaseConfig()

		logger, err := zap.NewProduction()
		require.NoError(err)

		schemaSvc, err := schema.NewService(cfg.Kafka.Schema, logger)
		require.NoError(err)

		protoSvc, err := protopkg.NewService(cfg.Kafka.Protobuf, logger, schemaSvc)
		require.NoError(err)

		err = protoSvc.Start()
		require.NoError(err)

		mspPackSvc, err := ms.NewService(cfg.Kafka.MessagePack)
		require.NoError(err)

		type ProductRecord struct {
			ProductID   int     `json:"productId"`
			ProductName string  `json:"productName"`
			Price       float32 `json:"price"`
		}

		var srSerde sr.Serde
		srSerde.Register(
			ss.ID,
			&ProductRecord{},
			sr.EncodeFn(func(v any) ([]byte, error) {
				return json.Marshal(v.(*ProductRecord))
			}),
			sr.DecodeFn(func(b []byte, v any) error {
				return json.Unmarshal(b, v.(*ProductRecord))
			}),
		)

		expectData, err := srSerde.Encode(&ProductRecord{ProductID: 11, ProductName: "foo", Price: 10.25})
		require.NoError(err)

		cborConfig := config.Cbor{}

		serdeSvc := NewService(schemaSvc, protoSvc, mspPackSvc, cborConfig)

		out, err := serdeSvc.SerializeRecord(context.Background(), SerializeInput{
			Topic: testTopicName,
			Key: RecordPayloadInput{
				Payload:  "11",
				Encoding: PayloadEncodingText,
			},
			Value: RecordPayloadInput{
				Payload:  `{"productId":11,"productName":"foo","price":10.25}`,
				Encoding: PayloadEncodingJSONSchema,
				Options:  []SerdeOpt{WithSchemaID(uint32(ss.ID))},
			},
		})

		require.NoError(err)

		assert.NotNil(out)

		// key
		assert.Equal([]byte("11"), out.Key.Payload)
		assert.Equal(PayloadEncodingText, out.Key.Encoding)

		// value
		assert.Equal(expectData, out.Value.Payload)
		assert.Equal(PayloadEncodingJSONSchema, out.Value.Encoding)
	})

	t.Run("schema registry avro references", func(t *testing.T) {
		// create the topic
		testTopicName := testutil.TopicNameForTest("serde_schema_avro_ref")
		_, err := s.kafkaAdminClient.CreateTopic(ctx, 1, 1, nil, testTopicName)
		require.NoError(err)

		defer func() {
			_, err := s.kafkaAdminClient.DeleteTopics(ctx, testTopicName)
			assert.NoError(err)
		}()

		// register the avro schema
		rcl, err := sr.NewClient(sr.URLs(s.registryAddress))
		require.NoError(err)

		eventDataSchemaStr := `
		{
			"namespace": "io.test.event.schema",
			"type": "record",
			"name": "EventData",
			"fields":[
				{
					"name":"id",
					"type": "string"
				},
				{
					"name":"event_type",
					"type":"string"
				},
				{
					"name":"version",
					"type":"string"
				}
			]
		}`

		eventDataSchema, err := avro.Parse(eventDataSchemaStr)
		require.NoError(err)
		require.NotEmpty(eventDataSchema)

		ssEventData, err := rcl.CreateSchema(context.Background(), "io.test.event.schema.EventData", sr.Schema{
			Schema: eventDataSchemaStr,
			Type:   sr.TypeAvro,
		})
		require.NoError(err)
		require.NotNil(ssEventData)

		userSchemaStr := `
		{
			"namespace": "io.test.user.schema",
			"type": "record",
			"name": "User",
			"fields": [
				{
					"name": "name",
					"type": "string"
				},
				{
					"name": "email",
					"type": "string"
				},
				{
					"name": "metadata",
					"type": "io.test.event.schema.EventData"
				}
			]
		}`

		userSchema, err := avro.Parse(userSchemaStr)
		require.NoError(err)
		require.NotEmpty(userSchema)

		ssUser, err := rcl.CreateSchema(context.Background(), "io.test.user.schema.User", sr.Schema{
			Schema: userSchemaStr,
			Type:   sr.TypeAvro,
			References: []sr.SchemaReference{
				{
					Name:    "io.test.event.schema.EventData",
					Subject: ssEventData.Subject,
					Version: ssEventData.Version,
				},
			},
		})
		require.NoError(err)
		require.NotNil(ssUser)

		orderSchemaStr := `
		{
			"namespace": "io.test.order.schema",
			"type": "record",
			"name": "Order",
			"fields": [
				{
					"name": "id",
					"type": "string"
				},
				{
					"name": "price",
					"type": "double"
				},
				{
					"name": "quantity",
					"type": "long"
				},
				{
					"name": "customer",
					"type": "io.test.user.schema.User"
				},
				{
					"name": "metadata",
					"type": "io.test.event.schema.EventData"
				}
			]
		}`

		orderSchema, err := avro.Parse(orderSchemaStr)
		require.NoError(err)
		require.NotEmpty(orderSchema)

		ssOrder, err := rcl.CreateSchema(context.Background(), testTopicName+"-value", sr.Schema{
			Schema: orderSchemaStr,
			Type:   sr.TypeAvro,
			References: []sr.SchemaReference{
				{
					Name:    "io.test.event.schema.EventData",
					Subject: ssEventData.Subject,
					Version: ssEventData.Version,
				},
				{
					Name:    "io.test.user.schema.User",
					Subject: ssUser.Subject,
					Version: ssUser.Version,
				},
			},
		})
		require.NoError(err)
		require.NotNil(ssOrder)

		type EventDataRecord struct {
			ID        string `avro:"id" json:"id"`
			EventType string `avro:"event_type" json:"event_type"`
			Version   string `avro:"version" json:"version"`
		}

		type UserRecord struct {
			Name     string          `avro:"name" json:"name"`
			Email    string          `avro:"email" json:"email"`
			Metadata EventDataRecord `avro:"metadata" json:"metadata"`
		}

		type OrderRecord struct {
			ID       string          `avro:"id" json:"id"`
			Price    float64         `avro:"price" json:"price"`
			Quantity int64           `avro:"quantity" json:"quantity"`
			User     UserRecord      `avro:"customer" json:"customer"`
			Metadata EventDataRecord `avro:"metadata" json:"metadata"`
		}

		cfg := s.createBaseConfig()

		logger, err := zap.NewProduction()
		require.NoError(err)

		schemaSvc, err := schema.NewService(cfg.Kafka.Schema, logger)
		require.NoError(err)

		protoSvc, err := protopkg.NewService(cfg.Kafka.Protobuf, logger, schemaSvc)
		require.NoError(err)

		err = protoSvc.Start()
		require.NoError(err)

		mspPackSvc, err := ms.NewService(cfg.Kafka.MessagePack)
		require.NoError(err)

		cborConfig := config.Cbor{}

		serdeSvc := NewService(schemaSvc, protoSvc, mspPackSvc, cborConfig)

		inputData := `{"customer":{"email":"user1@example.com","metadata":{"event_type":"user","id":"user1_event_2345","version":"1"},"name":"user1"},"id":"order_1","metadata":{"event_type":"order","id":"order1_event_5432","version":"2"},"price":7.50,"quantity":7}`

		serRes, err := serdeSvc.SerializeRecord(context.Background(), SerializeInput{
			Topic: testTopicName,
			Key: RecordPayloadInput{
				Payload:  map[string]interface{}{"id": "order_1"},
				Encoding: PayloadEncodingJSON,
			},
			Value: RecordPayloadInput{
				Payload:  inputData,
				Encoding: PayloadEncodingAvro,
				Options: []SerdeOpt{
					WithSchemaID(uint32(ssOrder.ID)),
				},
			},
		})

		assert.NoError(err)
		require.NotNil(serRes)

		var serde sr.Serde
		serde.Register(
			ssOrder.ID,
			&OrderRecord{},
			sr.EncodeFn(func(v any) ([]byte, error) {
				return avro.Marshal(orderSchema, v.(*OrderRecord))
			}),
			sr.DecodeFn(func(b []byte, v any) error {
				return avro.Unmarshal(orderSchema, b, v.(*OrderRecord))
			}),
		)

		order := OrderRecord{
			ID:       "order_1",
			Price:    7.50,
			Quantity: 7,
			User: UserRecord{
				Name:  "user1",
				Email: "user1@example.com",
				Metadata: EventDataRecord{
					ID:        "user1_event_2345",
					Version:   "1",
					EventType: "user",
				},
			},
			Metadata: EventDataRecord{
				ID:        "order1_event_5432",
				Version:   "2",
				EventType: "order",
			},
		}

		expectData, err := serde.Encode(&order)
		require.NoError(err)
		require.NotEmpty(expectData)

		assert.Equal([]byte(`{"id":"order_1"}`), serRes.Key.Payload)
		assert.Equal(PayloadEncodingJSON, serRes.Key.Encoding)
		assert.Equal(expectData, serRes.Value.Payload)
		assert.Equal(PayloadEncodingAvro, serRes.Value.Encoding)
	})
}
*/

// We cannot import both shopv1 and shopv1_2 (proto_updated) packages.
// Both packages define the same protobuf types in terms of fully qualified name and proto package name.
// Since Proto types do a global registration, names are expectant to be globally unique within process.
// This makes it difficult to use both generated packages within same test.
// So we have a utility CLI helper to do our serialization and deserialization for us out of test process.
// See: https://protobuf.dev/reference/go/faq#namespace-conflict
func serializeShopV1_2(jsonInput string, schemaID int) ([]byte, error) {
	cmdPath, err := filepath.Abs("./testdata/proto_update/msgbin/main.go")
	if err != nil {
		return nil, err
	}

	cmd := exec.Command(
		"go",
		"run",
		cmdPath,
		"-cmd=serialize",
		"-input="+jsonInput,
		"-schema-id="+strconv.Itoa(schemaID),
	)
	var stdout strings.Builder
	var stderr strings.Builder
	cmd.Stdout = &stdout
	cmd.Stderr = &stderr
	err = cmd.Run()
	if err != nil {
		return nil, fmt.Errorf("go run finished with error %w, stdout: %s, stderr: %s", err, stdout.String(), stderr.String())
	}
	output := stdout.String()
	return base64.StdEncoding.DecodeString(output)
}

func deserializeShopV1_2(binInput []byte, schemaID int) (string, error) {
	cmdPath, err := filepath.Abs("./testdata/proto_update/msgbin/main.go")
	if err != nil {
		return "", err
	}

	cmd := exec.Command(
		"go",
		"run",
		cmdPath,
		"-cmd=deserialize",
		"-input="+base64.StdEncoding.EncodeToString(binInput),
		"-schema-id="+strconv.Itoa(schemaID),
	)
	var out strings.Builder
	cmd.Stdout = &out
	var errOut strings.Builder
	cmd.Stderr = &errOut
	err = cmd.Run()
	if err != nil {
		errOutput := errOut.String()
		if errOutput != "" {
			return "", fmt.Errorf("%s: %w", errOutput, err)
		}
		return "", err
	}

	return out.String(), nil
}<|MERGE_RESOLUTION|>--- conflicted
+++ resolved
@@ -171,7 +171,9 @@
 	cachedSchemaClient, err := schemacache.NewCachedClient(schemaClientFactory, cacheNamespaceFn)
 	require.NoError(err)
 
-	serdeSvc, err := NewService(protoSvc, mspPackSvc, cachedSchemaClient)
+	cborConfig := config.Cbor{}
+
+	serdeSvc, err := NewService(protoSvc, mspPackSvc, cachedSchemaClient, cborConfig)
 	require.NoError(err)
 
 	t.Run("plain JSON", func(t *testing.T) {
@@ -179,16 +181,10 @@
 		_, err := s.kafkaAdminClient.CreateTopic(ctx, 1, 1, nil, testTopicName)
 		require.NoError(err)
 
-<<<<<<< HEAD
 		defer func() {
 			_, err := s.kafkaAdminClient.DeleteTopics(ctx, testTopicName)
 			assert.NoError(err)
 		}()
-=======
-		cborConfig := config.Cbor{}
-
-		serdeSvc := NewService(schemaSvc, protoSvc, mspPackSvc, cborConfig)
->>>>>>> 2ce8a939
 
 		order := testutil.Order{ID: strconv.Itoa(123)}
 		serializedOrder, err := json.Marshal(order)
@@ -309,30 +305,6 @@
 			assert.NoError(err)
 		}()
 
-<<<<<<< HEAD
-=======
-		cfg := s.createBaseConfig()
-
-		logger, err := zap.NewProduction()
-		require.NoError(err)
-
-		schemaSvc, err := schema.NewService(cfg.Kafka.Schema, logger)
-		require.NoError(err)
-
-		protoSvc, err := protopkg.NewService(cfg.Kafka.Protobuf, logger, schemaSvc)
-		require.NoError(err)
-
-		err = protoSvc.Start()
-		require.NoError(err)
-
-		mspPackSvc, err := ms.NewService(cfg.Kafka.MessagePack)
-		require.NoError(err)
-
-		cborConfig := config.Cbor{}
-
-		serdeSvc := NewService(schemaSvc, protoSvc, mspPackSvc, cborConfig)
-
->>>>>>> 2ce8a939
 		order := testutil.Order{ID: strconv.Itoa(123)}
 		serializedOrder, err := json.Marshal(order)
 		require.NoError(err)
@@ -454,30 +426,6 @@
 			assert.NoError(err)
 		}()
 
-<<<<<<< HEAD
-=======
-		cfg := s.createBaseConfig()
-
-		logger, err := zap.NewProduction()
-		require.NoError(err)
-
-		schemaSvc, err := schema.NewService(cfg.Kafka.Schema, logger)
-		require.NoError(err)
-
-		protoSvc, err := protopkg.NewService(cfg.Kafka.Protobuf, logger, schemaSvc)
-		require.NoError(err)
-
-		err = protoSvc.Start()
-		require.NoError(err)
-
-		mspPackSvc, err := ms.NewService(cfg.Kafka.MessagePack)
-		require.NoError(err)
-
-		cborConfig := config.Cbor{}
-
-		serdeSvc := NewService(schemaSvc, protoSvc, mspPackSvc, cborConfig)
-
->>>>>>> 2ce8a939
 		order := testutil.Order{ID: strconv.Itoa(123)}
 		serializedOrder, err := json.Marshal(order)
 		require.NoError(err)
@@ -613,22 +561,9 @@
 		require.NoError(err)
 		require.NoError(protoSvc.Start())
 
-		serdeSvc, err := NewService(protoSvc, mspPackSvc, cachedSchemaClient)
-		require.NoError(err)
-
-<<<<<<< HEAD
-=======
-		err = protoSvc.Start()
-		require.NoError(err)
-
-		mspPackSvc, err := ms.NewService(cfg.Kafka.MessagePack)
-		require.NoError(err)
-
-		cborConfig := config.Cbor{}
-
-		serdeSvc := NewService(schemaSvc, protoSvc, mspPackSvc, cborConfig)
-
->>>>>>> 2ce8a939
+		serdeSvc, err := NewService(protoSvc, mspPackSvc, cachedSchemaClient, cborConfig)
+		require.NoError(err)
+
 		orderCreatedAt := time.Date(2023, time.June, 10, 13, 0, 0, 0, time.UTC)
 		msg := shopv1.Order{
 			Id:        "111",
@@ -784,25 +719,9 @@
 		require.NoError(err)
 		require.NoError(testProtoSvc.Start())
 
-		serdeSvc, err := NewService(testProtoSvc, mspPackSvc, cachedSchemaClient)
-		require.NoError(err)
-
-<<<<<<< HEAD
-=======
-		protoSvc, err := protopkg.NewService(cfg.Kafka.Protobuf, logger, schemaSvc)
-		require.NoError(err)
-
-		err = protoSvc.Start()
-		require.NoError(err)
-
-		mspPackSvc, err := ms.NewService(cfg.Kafka.MessagePack)
-		require.NoError(err)
-
-		cborConfig := config.Cbor{}
-
-		serdeSvc := NewService(schemaSvc, protoSvc, mspPackSvc, cborConfig)
-
->>>>>>> 2ce8a939
+		serdeSvc, err := NewService(testProtoSvc, mspPackSvc, cachedSchemaClient, cborConfig)
+		require.NoError(err)
+
 		orderCreatedAt := time.Date(2023, time.July, 15, 10, 0, 0, 0, time.UTC)
 		orderUpdatedAt := time.Date(2023, time.July, 15, 11, 0, 0, 0, time.UTC)
 		orderDeliveredAt := time.Date(2023, time.July, 15, 12, 0, 0, 0, time.UTC)
@@ -1076,31 +995,6 @@
 		require.NoError(err)
 		require.NotNil(ss)
 
-<<<<<<< HEAD
-=======
-		// test
-		cfg := s.createBaseConfig()
-
-		logger, err := zap.NewProduction()
-		require.NoError(err)
-
-		schemaSvc, err := schema.NewService(cfg.Kafka.Schema, logger)
-		require.NoError(err)
-
-		protoSvc, err := protopkg.NewService(cfg.Kafka.Protobuf, logger, schemaSvc)
-		require.NoError(err)
-
-		err = protoSvc.Start()
-		require.NoError(err)
-
-		mspPackSvc, err := ms.NewService(cfg.Kafka.MessagePack)
-		require.NoError(err)
-
-		cborConfig := config.Cbor{}
-
-		serdeSvc := NewService(schemaSvc, protoSvc, mspPackSvc, cborConfig)
-
->>>>>>> 2ce8a939
 		// Set up Serde
 		var serde sr.Serde
 		serde.Register(
@@ -1273,31 +1167,6 @@
 		require.NoError(err)
 		require.NotNil(ss)
 
-<<<<<<< HEAD
-=======
-		// test
-		cfg := s.createBaseConfig()
-
-		logger, err := zap.NewProduction()
-		require.NoError(err)
-
-		schemaSvc, err := schema.NewService(cfg.Kafka.Schema, logger)
-		require.NoError(err)
-
-		protoSvc, err := protopkg.NewService(cfg.Kafka.Protobuf, logger, schemaSvc)
-		require.NoError(err)
-
-		err = protoSvc.Start()
-		require.NoError(err)
-
-		mspPackSvc, err := ms.NewService(cfg.Kafka.MessagePack)
-		require.NoError(err)
-
-		cborConfig := config.Cbor{}
-
-		serdeSvc := NewService(schemaSvc, protoSvc, mspPackSvc, cborConfig)
-
->>>>>>> 2ce8a939
 		// Set up Serde
 		var serde sr.Serde
 		serde.Register(
@@ -1456,31 +1325,6 @@
 		require.NoError(err)
 		require.NotNil(ss)
 
-<<<<<<< HEAD
-=======
-		// test
-		cfg := s.createBaseConfig()
-
-		logger, err := zap.NewProduction()
-		require.NoError(err)
-
-		schemaSvc, err := schema.NewService(cfg.Kafka.Schema, logger)
-		require.NoError(err)
-
-		protoSvc, err := protopkg.NewService(cfg.Kafka.Protobuf, logger, schemaSvc)
-		require.NoError(err)
-
-		err = protoSvc.Start()
-		require.NoError(err)
-
-		mspPackSvc, err := ms.NewService(cfg.Kafka.MessagePack)
-		require.NoError(err)
-
-		cborConfig := config.Cbor{}
-
-		serdeSvc := NewService(schemaSvc, protoSvc, mspPackSvc, cborConfig)
-
->>>>>>> 2ce8a939
 		// Set up Serde
 		var serde sr.Serde
 		serde.Register(
@@ -1681,31 +1525,6 @@
 		require.NoError(err)
 		require.NotNil(ss)
 
-<<<<<<< HEAD
-=======
-		// test
-		cfg := s.createBaseConfig()
-
-		logger, err := zap.NewProduction()
-		require.NoError(err)
-
-		schemaSvc, err := schema.NewService(cfg.Kafka.Schema, logger)
-		require.NoError(err)
-
-		protoSvc, err := protopkg.NewService(cfg.Kafka.Protobuf, logger, schemaSvc)
-		require.NoError(err)
-
-		err = protoSvc.Start()
-		require.NoError(err)
-
-		mspPackSvc, err := ms.NewService(cfg.Kafka.MessagePack)
-		require.NoError(err)
-
-		cborConfig := config.Cbor{}
-
-		serdeSvc := NewService(schemaSvc, protoSvc, mspPackSvc, cborConfig)
-
->>>>>>> 2ce8a939
 		// Set up Serde
 		var serde sr.Serde
 		serde.Register(
@@ -1900,31 +1719,6 @@
 		require.NoError(err)
 		require.NotNil(ss)
 
-<<<<<<< HEAD
-=======
-		// test
-		cfg := s.createBaseConfig()
-
-		logger, err := zap.NewProduction()
-		require.NoError(err)
-
-		schemaSvc, err := schema.NewService(cfg.Kafka.Schema, logger)
-		require.NoError(err)
-
-		protoSvc, err := protopkg.NewService(cfg.Kafka.Protobuf, logger, schemaSvc)
-		require.NoError(err)
-
-		err = protoSvc.Start()
-		require.NoError(err)
-
-		mspPackSvc, err := ms.NewService(cfg.Kafka.MessagePack)
-		require.NoError(err)
-
-		cborConfig := config.Cbor{}
-
-		serdeSvc := NewService(schemaSvc, protoSvc, mspPackSvc, cborConfig)
-
->>>>>>> 2ce8a939
 		// Set up Serde
 		var serde sr.Serde
 		serde.Register(
@@ -2215,31 +2009,6 @@
 		require.NoError(err)
 		require.NotNil(ss)
 
-<<<<<<< HEAD
-=======
-		// test
-		cfg := s.createBaseConfig()
-
-		logger, err := zap.NewProduction()
-		require.NoError(err)
-
-		schemaSvc, err := schema.NewService(cfg.Kafka.Schema, logger)
-		require.NoError(err)
-
-		protoSvc, err := protopkg.NewService(cfg.Kafka.Protobuf, logger, schemaSvc)
-		require.NoError(err)
-
-		err = protoSvc.Start()
-		require.NoError(err)
-
-		mspPackSvc, err := ms.NewService(cfg.Kafka.MessagePack)
-		require.NoError(err)
-
-		cborConfig := config.Cbor{}
-
-		serdeSvc := NewService(schemaSvc, protoSvc, mspPackSvc, cborConfig)
-
->>>>>>> 2ce8a939
 		// Set up Serde
 		var serde sr.Serde
 		serde.Register(
@@ -2390,21 +2159,6 @@
 		require.NotEmpty(records)
 		require.Len(records, 2)
 
-<<<<<<< HEAD
-=======
-		// proto schema rediscovery is on a timer... this forces a new refresh
-		schemaSvc2, err := schema.NewService(cfg.Kafka.Schema, logger)
-		require.NoError(err)
-
-		protoSvc2, err := protopkg.NewService(cfg.Kafka.Protobuf, logger, schemaSvc)
-		require.NoError(err)
-
-		err = protoSvc2.Start()
-		require.NoError(err)
-
-		serdeSvc2 := NewService(schemaSvc2, protoSvc2, mspPackSvc, cborConfig)
-
->>>>>>> 2ce8a939
 		for _, cr := range records {
 			cr := cr
 
@@ -2474,30 +2228,6 @@
 			assert.NoError(err)
 		}()
 
-<<<<<<< HEAD
-=======
-		cfg := s.createBaseConfig()
-
-		logger, err := zap.NewProduction()
-		require.NoError(err)
-
-		schemaSvc, err := schema.NewService(cfg.Kafka.Schema, logger)
-		require.NoError(err)
-
-		protoSvc, err := protopkg.NewService(cfg.Kafka.Protobuf, logger, schemaSvc)
-		require.NoError(err)
-
-		err = protoSvc.Start()
-		require.NoError(err)
-
-		mspPackSvc, err := ms.NewService(cfg.Kafka.MessagePack)
-		require.NoError(err)
-
-		cborConfig := config.Cbor{}
-
-		serdeSvc := NewService(schemaSvc, protoSvc, mspPackSvc, cborConfig)
-
->>>>>>> 2ce8a939
 		keyBytes := make([]byte, 4)
 		binary.BigEndian.PutUint32(keyBytes, 160)
 		r := &kgo.Record{
@@ -2582,30 +2312,6 @@
 			assert.NoError(err)
 		}()
 
-<<<<<<< HEAD
-=======
-		cfg := s.createBaseConfig()
-
-		logger, err := zap.NewProduction()
-		require.NoError(err)
-
-		schemaSvc, err := schema.NewService(cfg.Kafka.Schema, logger)
-		require.NoError(err)
-
-		protoSvc, err := protopkg.NewService(cfg.Kafka.Protobuf, logger, schemaSvc)
-		require.NoError(err)
-
-		err = protoSvc.Start()
-		require.NoError(err)
-
-		mspPackSvc, err := ms.NewService(cfg.Kafka.MessagePack)
-		require.NoError(err)
-
-		cborConfig := config.Cbor{}
-
-		serdeSvc := NewService(schemaSvc, protoSvc, mspPackSvc, cborConfig)
-
->>>>>>> 2ce8a939
 		keyBytes := make([]byte, 4)
 		binary.BigEndian.PutUint32(keyBytes, 1952807028)
 		r := &kgo.Record{
@@ -2838,30 +2544,6 @@
 			Metadata EventDataRecord `avro:"metadata" json:"metadata"`
 		}
 
-<<<<<<< HEAD
-=======
-		cfg := s.createBaseConfig()
-
-		logger, err := zap.NewProduction()
-		require.NoError(err)
-
-		schemaSvc, err := schema.NewService(cfg.Kafka.Schema, logger)
-		require.NoError(err)
-
-		protoSvc, err := protopkg.NewService(cfg.Kafka.Protobuf, logger, schemaSvc)
-		require.NoError(err)
-
-		err = protoSvc.Start()
-		require.NoError(err)
-
-		mspPackSvc, err := ms.NewService(cfg.Kafka.MessagePack)
-		require.NoError(err)
-
-		cborConfig := config.Cbor{}
-
-		serdeSvc := NewService(schemaSvc, protoSvc, mspPackSvc, cborConfig)
-
->>>>>>> 2ce8a939
 		var serde sr.Serde
 		serde.Register(
 			ssOrder.ID,
@@ -3046,9 +2728,7 @@
 		mspPackSvc, err := ms.NewService(cfg.Kafka.MessagePack)
 		require.NoError(err)
 
-		cborConfig := config.Cbor{}
-
-		serdeSvc := NewService(schemaSvc, protoSvc, mspPackSvc, cborConfig)
+		serdeSvc := NewService(schemaSvc, protoSvc, mspPackSvc)
 
 		inputData := `{"size":10,"item":{"itemType":"ITEM_TYPE_PERSONAL","name":"item_0"}}`
 
@@ -3111,9 +2791,7 @@
 		mspPackSvc, err := ms.NewService(cfg.Kafka.MessagePack)
 		require.NoError(err)
 
-		cborConfig := config.Cbor{}
-
-		serdeSvc := NewService(schemaSvc, protoSvc, mspPackSvc, cborConfig)
+		serdeSvc := NewService(schemaSvc, protoSvc, mspPackSvc)
 
 		inputData := `{"id":"111","createdAt":"2023-06-10T13:00:00Z"}`
 
@@ -3187,9 +2865,7 @@
 		mspPackSvc, err := ms.NewService(cfg.Kafka.MessagePack)
 		require.NoError(err)
 
-		cborConfig := config.Cbor{}
-
-		serdeSvc := NewService(schemaSvc, protoSvc, mspPackSvc, cborConfig)
+		serdeSvc := NewService(schemaSvc, protoSvc, mspPackSvc)
 
 		inputData := `{"version":1,"id":"444","createdAt":"2023-07-15T10:00:00Z","lastUpdatedAt":"2023-07-15T11:00:00Z","deliveredAt":"2023-07-15T12:00:00Z","completedAt":"2023-07-15T13:00:00Z","customer":{"version":1,"id":"customer_012345","firstName":"Zig","lastName":"Zag","gender":"","companyName":"Redpanda","email":"zigzag_test@redpanda.com","customerType":"CUSTOMER_TYPE_BUSINESS","revision":0},"orderValue":100,"lineItems":[{"articleId":"art_0","name":"line_0","quantity":2,"quantityUnit":"usd","unitPrice":10,"totalPrice":20},{"articleId":"art_1","name":"line_1","quantity":2,"quantityUnit":"usd","unitPrice":25,"totalPrice":50},{"articleId":"art_2","name":"line_2","quantity":3,"quantityUnit":"usd","unitPrice":10,"totalPrice":30}],"payment":{"paymentId":"pay_01234","method":"card"},"deliveryAddress":{"version":1,"id":"addr_01234","customer":{"customerId":"customer_012345","customerType":"business"},"type":"","firstName":"Zig","lastName":"Zag","state":"CA","houseNumber":"","city":"SomeCity","zip":"zzyzx","latitude":0,"longitude":0,"phone":"123-456-78990","additionalAddressInfo":"","createdAt":"2023-07-15T10:00:00Z","revision":1},"revision":1}`
 
@@ -3331,9 +3007,7 @@
 		mspPackSvc, err := ms.NewService(cfg.Kafka.MessagePack)
 		require.NoError(err)
 
-		cborConfig := config.Cbor{}
-
-		serdeSvc := NewService(schemaSvc, protoSvc, mspPackSvc, cborConfig)
+		serdeSvc := NewService(schemaSvc, protoSvc, mspPackSvc)
 
 		var serde sr.Serde
 		serde.Register(
@@ -3427,9 +3101,7 @@
 		mspPackSvc, err := ms.NewService(cfg.Kafka.MessagePack)
 		require.NoError(err)
 
-		cborConfig := config.Cbor{}
-
-		serdeSvc := NewService(schemaSvc, protoSvc, mspPackSvc, cborConfig)
+		serdeSvc := NewService(schemaSvc, protoSvc, mspPackSvc)
 
 		var serde sr.Serde
 		serde.Register(
@@ -3547,9 +3219,7 @@
 		mspPackSvc, err := ms.NewService(cfg.Kafka.MessagePack)
 		require.NoError(err)
 
-		cborConfig := config.Cbor{}
-
-		serdeSvc := NewService(schemaSvc, protoSvc, mspPackSvc, cborConfig)
+		serdeSvc := NewService(schemaSvc, protoSvc, mspPackSvc)
 
 		// Set up Serde
 		var serde sr.Serde
@@ -3657,9 +3327,7 @@
 		mspPackSvc, err := ms.NewService(cfg.Kafka.MessagePack)
 		require.NoError(err)
 
-		cborConfig := config.Cbor{}
-
-		serdeSvc := NewService(schemaSvc, protoSvc, mspPackSvc, cborConfig)
+		serdeSvc := NewService(schemaSvc, protoSvc, mspPackSvc)
 
 		// Set up Serde
 		var serde sr.Serde
@@ -3804,9 +3472,7 @@
 		mspPackSvc, err := ms.NewService(cfg.Kafka.MessagePack)
 		require.NoError(err)
 
-		cborConfig := config.Cbor{}
-
-		serdeSvc := NewService(schemaSvc, protoSvc, mspPackSvc, cborConfig)
+		serdeSvc := NewService(schemaSvc, protoSvc, mspPackSvc)
 
 		// Set up Serde
 		var serde sr.Serde
@@ -3966,9 +3632,7 @@
 		mspPackSvc, err := ms.NewService(cfg.Kafka.MessagePack)
 		require.NoError(err)
 
-		cborConfig := config.Cbor{}
-
-		serdeSvc := NewService(schemaSvc, protoSvc, mspPackSvc, cborConfig)
+		serdeSvc := NewService(schemaSvc, protoSvc, mspPackSvc)
 
 		// Set up Serde
 		var serde sr.Serde
@@ -4113,9 +3777,7 @@
 		expectData, err := srSerde.Encode(&ProductRecord{ProductID: 11, ProductName: "foo", Price: 10.25})
 		require.NoError(err)
 
-		cborConfig := config.Cbor{}
-
-		serdeSvc := NewService(schemaSvc, protoSvc, mspPackSvc, cborConfig)
+		serdeSvc := NewService(schemaSvc, protoSvc, mspPackSvc)
 
 		out, err := serdeSvc.SerializeRecord(context.Background(), SerializeInput{
 			Topic: testTopicName,
@@ -4274,9 +3936,7 @@
 		expectData, err := srSerde.Encode(&ProductRecord{ProductID: 11, ProductName: "foo", Price: 10.25})
 		require.NoError(err)
 
-		cborConfig := config.Cbor{}
-
-		serdeSvc := NewService(schemaSvc, protoSvc, mspPackSvc, cborConfig)
+		serdeSvc := NewService(schemaSvc, protoSvc, mspPackSvc)
 
 		out, err := serdeSvc.SerializeRecord(context.Background(), SerializeInput{
 			Topic: testTopicName,
@@ -4479,9 +4139,7 @@
 		mspPackSvc, err := ms.NewService(cfg.Kafka.MessagePack)
 		require.NoError(err)
 
-		cborConfig := config.Cbor{}
-
-		serdeSvc := NewService(schemaSvc, protoSvc, mspPackSvc, cborConfig)
+		serdeSvc := NewService(schemaSvc, protoSvc, mspPackSvc)
 
 		inputData := `{"customer":{"email":"user1@example.com","metadata":{"event_type":"user","id":"user1_event_2345","version":"1"},"name":"user1"},"id":"order_1","metadata":{"event_type":"order","id":"order1_event_5432","version":"2"},"price":7.50,"quantity":7}`
 
