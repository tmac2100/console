--- conflicted
+++ resolved
@@ -13,11 +13,8 @@
 
 import (
 	"context"
-<<<<<<< HEAD
 	"encoding/base64"
-=======
 	"encoding/binary"
->>>>>>> 11977e6e
 	"encoding/json"
 	"errors"
 	"fmt"
@@ -1184,14 +1181,9 @@
 		assert.Equal(int32(1), rOrder.GetRevision())
 	})
 
-<<<<<<< HEAD
 	t.Run("schema registry protobuf update", func(t *testing.T) {
 		// create the topic
 		testTopicName := testutil.TopicNameForTest("deserializer_schema_protobuf")
-=======
-	t.Run("numeric key", func(t *testing.T) {
-		testTopicName := testutil.TopicNameForTest("deserializer_plain_json")
->>>>>>> 11977e6e
 		_, err := s.kafkaAdminClient.CreateTopic(ctx, 1, 1, nil, testTopicName)
 		require.NoError(err)
 
@@ -1200,7 +1192,6 @@
 			assert.NoError(err)
 		}()
 
-<<<<<<< HEAD
 		registryURL := "http://" + s.registryAddress
 
 		// register the protobuf schema
@@ -1218,8 +1209,6 @@
 		require.NotNil(ss)
 
 		// test
-=======
->>>>>>> 11977e6e
 		cfg := s.createBaseConfig()
 
 		metricName := testutil.MetricNameForTest(strings.ReplaceAll("deserializer", " ", ""))
@@ -1229,7 +1218,6 @@
 
 		svc.Start()
 
-<<<<<<< HEAD
 		// Set up Serde
 		var serde sr.Serde
 		serde.Register(
@@ -1260,17 +1248,6 @@
 		}
 
 		produceCtx, produceCancel := context.WithTimeout(context.Background(), 5*time.Second)
-=======
-		keyBytes := make([]byte, 4)
-		binary.BigEndian.PutUint32(keyBytes, 160)
-		r := &kgo.Record{
-			Key:   keyBytes,
-			Value: []byte("my text value"),
-			Topic: testTopicName,
-		}
-
-		produceCtx, produceCancel := context.WithTimeout(context.Background(), 3*time.Second)
->>>>>>> 11977e6e
 		defer produceCancel()
 
 		results := s.kafkaClient.ProduceSync(produceCtx, r)
@@ -1282,10 +1259,7 @@
 		cl := s.consumerClientForTopic(testTopicName)
 
 		var record *kgo.Record
-<<<<<<< HEAD
-
-=======
->>>>>>> 11977e6e
+
 		for {
 			fetches := cl.PollFetches(consumeCtx)
 			errs := fetches.Errors()
@@ -1308,7 +1282,6 @@
 
 		dr := svc.Deserializer.DeserializeRecord(record)
 		require.NotNil(dr)
-<<<<<<< HEAD
 		assert.Equal(messageEncodingProtobuf, dr.Value.Payload.RecognizedEncoding)
 		assert.IsType(map[string]interface{}{}, dr.Value.Object)
 
@@ -1370,56 +1343,6 @@
 		cl = s.consumerClientForTopic(testTopicName)
 
 		records := make([]*kgo.Record, 0, 2)
-=======
-		assert.Equal(messageEncodingText, dr.Value.Payload.RecognizedEncoding)
-		assert.Equal("my text value", dr.Value.Object)
-		assert.Equal([]byte("my text value"), dr.Value.Payload.Payload)
-
-		assert.Equal(messageEncodingUint, dr.Key.Payload.RecognizedEncoding)
-		assert.Equal(uint32(160), dr.Key.Object)
-		assert.Equal([]byte("160"), dr.Key.Payload.Payload)
-	})
-
-	t.Run("ambiguous numeric key as text", func(t *testing.T) {
-		testTopicName := testutil.TopicNameForTest("deserializer_plain_json")
-		_, err := s.kafkaAdminClient.CreateTopic(ctx, 1, 1, nil, testTopicName)
-		require.NoError(err)
-
-		defer func() {
-			_, err := s.kafkaAdminClient.DeleteTopics(ctx, testTopicName)
-			assert.NoError(err)
-		}()
-
-		cfg := s.createBaseConfig()
-
-		metricName := testutil.MetricNameForTest(strings.ReplaceAll("deserializer", " ", ""))
-
-		svc, err := NewService(&cfg, s.log, metricName)
-		require.NoError(err)
-
-		svc.Start()
-
-		keyBytes := make([]byte, 4)
-		binary.BigEndian.PutUint32(keyBytes, 1952807028)
-		r := &kgo.Record{
-			Key:   keyBytes,
-			Value: []byte("my text value"),
-			Topic: testTopicName,
-		}
-
-		produceCtx, produceCancel := context.WithTimeout(context.Background(), 3*time.Second)
-		defer produceCancel()
-
-		results := s.kafkaClient.ProduceSync(produceCtx, r)
-		require.NoError(results.FirstErr())
-
-		consumeCtx, consumeCancel := context.WithTimeout(context.Background(), 1*time.Second)
-		defer consumeCancel()
-
-		cl := s.consumerClientForTopic(testTopicName)
-
-		var record *kgo.Record
->>>>>>> 11977e6e
 		for {
 			fetches := cl.PollFetches(consumeCtx)
 			errs := fetches.Errors()
@@ -1432,7 +1355,6 @@
 
 			iter := fetches.RecordIter()
 
-<<<<<<< HEAD
 			for !iter.Done() && len(records) != 2 {
 				record = iter.Next()
 				records = append(records, record)
@@ -1505,7 +1427,59 @@
 				assert.Fail("unknown record:" + string(cr.Key))
 			}
 		}
-=======
+	})
+
+	t.Run("numeric key", func(t *testing.T) {
+		testTopicName := testutil.TopicNameForTest("deserializer_plain_json")
+		_, err := s.kafkaAdminClient.CreateTopic(ctx, 1, 1, nil, testTopicName)
+		require.NoError(err)
+
+		defer func() {
+			_, err := s.kafkaAdminClient.DeleteTopics(ctx, testTopicName)
+			assert.NoError(err)
+		}()
+
+		cfg := s.createBaseConfig()
+
+		metricName := testutil.MetricNameForTest(strings.ReplaceAll("deserializer", " ", ""))
+
+		svc, err := NewService(&cfg, s.log, metricName)
+		require.NoError(err)
+
+		svc.Start()
+
+		keyBytes := make([]byte, 4)
+		binary.BigEndian.PutUint32(keyBytes, 160)
+		r := &kgo.Record{
+			Key:   keyBytes,
+			Value: []byte("my text value"),
+			Topic: testTopicName,
+		}
+
+		produceCtx, produceCancel := context.WithTimeout(context.Background(), 3*time.Second)
+		defer produceCancel()
+
+		results := s.kafkaClient.ProduceSync(produceCtx, r)
+		require.NoError(results.FirstErr())
+
+		consumeCtx, consumeCancel := context.WithTimeout(context.Background(), 1*time.Second)
+		defer consumeCancel()
+
+		cl := s.consumerClientForTopic(testTopicName)
+
+		var record *kgo.Record
+		for {
+			fetches := cl.PollFetches(consumeCtx)
+			errs := fetches.Errors()
+			if fetches.IsClientClosed() ||
+				(len(errs) == 1 && (errors.Is(errs[0].Err, context.DeadlineExceeded) || errors.Is(errs[0].Err, context.Canceled))) {
+				break
+			}
+
+			require.Empty(errs)
+
+			iter := fetches.RecordIter()
+
 			for !iter.Done() && record == nil {
 				record = iter.Next()
 				break
@@ -1520,10 +1494,79 @@
 		assert.Equal("my text value", dr.Value.Object)
 		assert.Equal([]byte("my text value"), dr.Value.Payload.Payload)
 
+		assert.Equal(messageEncodingUint, dr.Key.Payload.RecognizedEncoding)
+		assert.Equal(uint32(160), dr.Key.Object)
+		assert.Equal([]byte("160"), dr.Key.Payload.Payload)
+	})
+
+	t.Run("ambiguous numeric key as text", func(t *testing.T) {
+		testTopicName := testutil.TopicNameForTest("deserializer_plain_json")
+		_, err := s.kafkaAdminClient.CreateTopic(ctx, 1, 1, nil, testTopicName)
+		require.NoError(err)
+
+		defer func() {
+			_, err := s.kafkaAdminClient.DeleteTopics(ctx, testTopicName)
+			assert.NoError(err)
+		}()
+
+		cfg := s.createBaseConfig()
+
+		metricName := testutil.MetricNameForTest(strings.ReplaceAll("deserializer", " ", ""))
+
+		svc, err := NewService(&cfg, s.log, metricName)
+		require.NoError(err)
+
+		svc.Start()
+
+		keyBytes := make([]byte, 4)
+		binary.BigEndian.PutUint32(keyBytes, 1952807028)
+		r := &kgo.Record{
+			Key:   keyBytes,
+			Value: []byte("my text value"),
+			Topic: testTopicName,
+		}
+
+		produceCtx, produceCancel := context.WithTimeout(context.Background(), 3*time.Second)
+		defer produceCancel()
+
+		results := s.kafkaClient.ProduceSync(produceCtx, r)
+		require.NoError(results.FirstErr())
+
+		consumeCtx, consumeCancel := context.WithTimeout(context.Background(), 1*time.Second)
+		defer consumeCancel()
+
+		cl := s.consumerClientForTopic(testTopicName)
+
+		var record *kgo.Record
+		for {
+			fetches := cl.PollFetches(consumeCtx)
+			errs := fetches.Errors()
+			if fetches.IsClientClosed() ||
+				(len(errs) == 1 && (errors.Is(errs[0].Err, context.DeadlineExceeded) || errors.Is(errs[0].Err, context.Canceled))) {
+				break
+			}
+
+			require.Empty(errs)
+
+			iter := fetches.RecordIter()
+
+			for !iter.Done() && record == nil {
+				record = iter.Next()
+				break
+			}
+		}
+
+		require.NotEmpty(record)
+
+		dr := svc.Deserializer.DeserializeRecord(record)
+		require.NotNil(dr)
+		assert.Equal(messageEncodingText, dr.Value.Payload.RecognizedEncoding)
+		assert.Equal("my text value", dr.Value.Object)
+		assert.Equal([]byte("my text value"), dr.Value.Payload.Payload)
+
 		assert.Equal(messageEncodingText, dr.Key.Payload.RecognizedEncoding)
 		assert.Equal("text", dr.Key.Object)
 		assert.Equal([]byte("text"), dr.Key.Payload.Payload)
->>>>>>> 11977e6e
 	})
 }
 
