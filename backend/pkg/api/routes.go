--- conflicted
+++ resolved
@@ -73,7 +73,7 @@
 
 	// Create OSS Connect handlers only after calling hook. We need the hook output's final list of interceptors.
 	userSvcPath, userSvcHandler := dataplanev1alpha1connect.NewUserServiceHandler(userSvc, connect.WithInterceptors(hookOutput.Interceptors...))
-	consoleServicePath, consoleServiceHandler := consolev1alphaconnect.NewConsoleServiceHandler(consolev1alphaconnect.UnimplementedConsoleServiceHandler{}, connect.WithInterceptors(hookOutput.Interceptors...))
+	consoleServicePath, consoleServiceHandler := consolev1alphaconnect.NewConsoleServiceHandler(api, connect.WithInterceptors(hookOutput.Interceptors...))
 
 	ossServices := []ConnectService{
 		{
@@ -251,11 +251,6 @@
 				r.Get("/console/endpoints", api.handleGetEndpoints())
 			})
 
-<<<<<<< HEAD
-			api.configRPCRoutes(r)
-
-=======
->>>>>>> 7f17c00a
 			api.Hooks.Route.ConfigAPIRouterPostRegistration(r)
 		})
 
@@ -277,55 +272,4 @@
 	})
 
 	return baseRouter
-<<<<<<< HEAD
-}
-
-func (api *API) configRPCRoutes(r chi.Router) {
-	// Connect RPC
-	v, err := protovalidate.New()
-	if err != nil {
-		api.Logger.Fatal("failed to create proto validator", zap.Error(err))
-	}
-
-	// we want the actual request validation after all authorization and permission checks
-	interceptors := []connect_go.Interceptor{
-		NewRequestValidationInterceptor(api.Logger, v),
-	}
-
-	// Connect service(s)
-	r.Mount(consolev1alphaconnect.NewConsoleServiceHandler(
-		api,
-		connect_go.WithInterceptors(interceptors...),
-	))
-
-	// Connect reflection
-	reflector := grpcreflect.NewStaticReflector(consolev1alphaconnect.ConsoleServiceName)
-	r.Mount(grpcreflect.NewHandlerV1(reflector))
-	r.Mount(grpcreflect.NewHandlerV1Alpha(reflector))
-}
-
-// NewRequestValidationInterceptor creates an interceptor to validate Connect requests.
-func NewRequestValidationInterceptor(_ *zap.Logger, validator *protovalidate.Validator) connect_go.UnaryInterceptorFunc {
-	interceptor := func(next connect_go.UnaryFunc) connect_go.UnaryFunc {
-		return connect_go.UnaryFunc(func(
-			ctx context.Context,
-			req connect_go.AnyRequest,
-		) (connect_go.AnyResponse, error) {
-			msg, ok := req.Any().(protoreflect.ProtoMessage)
-			if !ok {
-				return nil, connect_go.NewError(connect_go.CodeInvalidArgument, errors.New("request is not a protocol buffer message"))
-			}
-
-			err := validator.Validate(msg)
-			if err != nil {
-				return nil, connect_go.NewError(connect_go.CodeInvalidArgument, err)
-			}
-
-			return next(ctx, req)
-		})
-	}
-
-	return connect_go.UnaryInterceptorFunc(interceptor)
-=======
->>>>>>> 7f17c00a
 }