{
<<<<<<< HEAD
    "name": "frontend",
    "version": "0.1.0",
    "private": true,
    "proxy": "http://localhost:9090",
    "dependencies": {
        "@ant-design/dark-theme": "^1.0.3",
        "@primer/octicons-react": "^9.5.0",
        "antd": "^3.24.0",
        "customize-cra": "^0.8.0",
        "framer-motion": "^1.6.14",
        "less": "^3.10.3",
        "less-loader": "^5.0.0",
        "mobx": "^5.14.0",
        "mobx-react": "^6.1.4",
        "node-sass": "^4.13.1",
        "pretty-bytes": "^5.3.0",
        "pretty-ms": "^5.0.0",
        "query-string": "^6.8.3",
        "react": "^16.10.2",
        "react-app-rewired": "^2.1.3",
        "react-dom": "^16.10.2",
        "react-json-view": "^1.19.1",
        "react-router-dom": "^5.1.2",
        "react-scripts": "^3.3.0",
        "typescript": "3.7.5"
    },
    "scripts": {
        "start": "react-app-rewired start",
        "build": "react-app-rewired build",
        "test": "react-app-rewired test",
        "eject": "react-scripts eject"
    },
    "eslintConfig": {
        "extends": "react-app"
    },
    "browserslist": {
        "production": [
            ">0.2%",
            "not dead",
            "not op_mini all"
        ],
        "development": [
            "last 1 chrome version",
            "last 1 firefox version",
            "last 1 safari version"
        ]
    },
    "devDependencies": {
        "@types/faker": "^4.1.6",
        "@types/jest": "24.0.18",
        "@types/node": "12.7.11",
        "@types/react": "^16.9.9",
        "@types/react-dom": "16.9.1",
        "@types/react-router-dom": "^5.1.0",
        "babel-plugin-import": "^1.12.2",
        "faker": "^4.1.0"
    }
=======
  "name": "frontend",
  "version": "0.1.0",
  "private": true,
  "proxy": "http://localhost:9090",
  "dependencies": {
    "@ant-design/dark-theme": "^1.0.3",
    "antd": "^3.24.0",
    "customize-cra": "^0.8.0",
    "framer-motion": "^1.6.14",
    "less": "^3.10.3",
    "less-loader": "^5.0.0",
    "mobx": "^5.14.0",
    "mobx-react": "^6.1.4",
    "node-sass": "^4.13.1",
    "pretty-bytes": "^5.3.0",
    "pretty-ms": "^5.0.0",
    "query-string": "^6.8.3",
    "react": "^16.10.2",
    "react-app-rewired": "^2.1.3",
    "react-dom": "^16.10.2",
    "react-json-view": "^1.19.1",
    "react-router-dom": "^5.1.2",
    "react-scripts": "^3.3.0",
    "typescript": "3.7.5"
  },
  "scripts": {
    "start": "react-app-rewired start",
    "start2": "cross-env REACT_APP_BUSINESS=true react-app-rewired start",
    "build": "react-app-rewired build",
    "test": "react-app-rewired test",
    "eject": "react-scripts eject"
  },
  "eslintConfig": {
    "extends": "react-app"
  },
  "browserslist": {
    "production": [
      ">0.2%",
      "not dead",
      "not op_mini all"
    ],
    "development": [
      "last 1 chrome version",
      "last 1 firefox version",
      "last 1 safari version"
    ]
  },
  "devDependencies": {
    "@types/faker": "^4.1.6",
    "@types/jest": "24.0.18",
    "@types/node": "12.7.11",
    "@types/react": "^16.9.9",
    "@types/react-dom": "16.9.1",
    "@types/react-router-dom": "^5.1.0",
    "babel-plugin-import": "^1.12.2",
    "cross-env": "^7.0.1",
    "faker": "^4.1.0"
  }
>>>>>>> 04a59998
}<|MERGE_RESOLUTION|>--- conflicted
+++ resolved
@@ -1,5 +1,4 @@
 {
-<<<<<<< HEAD
     "name": "frontend",
     "version": "0.1.0",
     "private": true,
@@ -28,6 +27,7 @@
     },
     "scripts": {
         "start": "react-app-rewired start",
+        "start2": "cross-env REACT_APP_BUSINESS=true react-app-rewired start",
         "build": "react-app-rewired build",
         "test": "react-app-rewired test",
         "eject": "react-scripts eject"
@@ -55,66 +55,7 @@
         "@types/react-dom": "16.9.1",
         "@types/react-router-dom": "^5.1.0",
         "babel-plugin-import": "^1.12.2",
+        "cross-env": "^7.0.1",
         "faker": "^4.1.0"
     }
-=======
-  "name": "frontend",
-  "version": "0.1.0",
-  "private": true,
-  "proxy": "http://localhost:9090",
-  "dependencies": {
-    "@ant-design/dark-theme": "^1.0.3",
-    "antd": "^3.24.0",
-    "customize-cra": "^0.8.0",
-    "framer-motion": "^1.6.14",
-    "less": "^3.10.3",
-    "less-loader": "^5.0.0",
-    "mobx": "^5.14.0",
-    "mobx-react": "^6.1.4",
-    "node-sass": "^4.13.1",
-    "pretty-bytes": "^5.3.0",
-    "pretty-ms": "^5.0.0",
-    "query-string": "^6.8.3",
-    "react": "^16.10.2",
-    "react-app-rewired": "^2.1.3",
-    "react-dom": "^16.10.2",
-    "react-json-view": "^1.19.1",
-    "react-router-dom": "^5.1.2",
-    "react-scripts": "^3.3.0",
-    "typescript": "3.7.5"
-  },
-  "scripts": {
-    "start": "react-app-rewired start",
-    "start2": "cross-env REACT_APP_BUSINESS=true react-app-rewired start",
-    "build": "react-app-rewired build",
-    "test": "react-app-rewired test",
-    "eject": "react-scripts eject"
-  },
-  "eslintConfig": {
-    "extends": "react-app"
-  },
-  "browserslist": {
-    "production": [
-      ">0.2%",
-      "not dead",
-      "not op_mini all"
-    ],
-    "development": [
-      "last 1 chrome version",
-      "last 1 firefox version",
-      "last 1 safari version"
-    ]
-  },
-  "devDependencies": {
-    "@types/faker": "^4.1.6",
-    "@types/jest": "24.0.18",
-    "@types/node": "12.7.11",
-    "@types/react": "^16.9.9",
-    "@types/react-dom": "16.9.1",
-    "@types/react-router-dom": "^5.1.0",
-    "babel-plugin-import": "^1.12.2",
-    "cross-env": "^7.0.1",
-    "faker": "^4.1.0"
-  }
->>>>>>> 04a59998
 }