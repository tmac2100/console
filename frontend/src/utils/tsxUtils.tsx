--- conflicted
+++ resolved
@@ -239,10 +239,6 @@
     }
 }
 
-<<<<<<< HEAD
-
-=======
->>>>>>> 9507d8a6
 export class RadioOptionGroup<T> extends Component<{
     options: {
         key?: any,
@@ -272,10 +268,6 @@
     }
 }
 
-<<<<<<< HEAD
-=======
-
->>>>>>> 9507d8a6
 interface StatusIndicatorProps {
     identityKey: string;
     fillFactor: number;
