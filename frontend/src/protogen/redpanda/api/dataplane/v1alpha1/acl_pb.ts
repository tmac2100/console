--- conflicted
+++ resolved
@@ -568,12 +568,6 @@
  */
 export class CreateACLRequest extends Message<CreateACLRequest> {
   /**
-<<<<<<< HEAD
-=======
-   * The type of resource (topic, consumer group, etc.) this
-   * ACL targets.
-   *
->>>>>>> 7c218929
    * @generated from field: redpanda.api.dataplane.v1alpha1.ACL.ResourceType resource_type = 1;
    */
   resourceType = ACL_ResourceType.UNSPECIFIED;
@@ -581,28 +575,20 @@
   /**
    * The name of the resource this ACL targets.
    * For requests with resource_type CLUSTER, this will default to "kafka-cluster".
+   * The name of the resource this ACL targets.
+   * For requests with resource_type CLUSTER, this will default to "kafka-cluster".
    *
    * @generated from field: string resource_name = 2;
    */
   resourceName = "";
 
   /**
-<<<<<<< HEAD
-=======
-   * The pattern to use for matching the specified resource_name
-   * (any, exact match, literal, or prefixed).
-   *
->>>>>>> 7c218929
    * @generated from field: redpanda.api.dataplane.v1alpha1.ACL.ResourcePatternType resource_pattern_type = 3;
    */
   resourcePatternType = ACL_ResourcePatternType.UNSPECIFIED;
 
   /**
-<<<<<<< HEAD
    * The user for whom this ACL applies. With the Kafka simple
-=======
-   * The user to apply this ACL for. With the Kafka simple
->>>>>>> 7c218929
    * authorizer, you must include the prefix "User:" with the user name.
    *
    * @generated from field: string principal = 4;
@@ -612,27 +598,19 @@
   /**
    * The host address to use for this ACL. To allow a principal
    * access from multiple hosts, you must create an ACL for each host.
+   * The host address to use for this ACL. To allow a principal
+   * access from multiple hosts, you must create an ACL for each host.
    *
    * @generated from field: string host = 5;
    */
   host = "";
 
   /**
-<<<<<<< HEAD
-=======
-   * The operation that is allowed or denied (e.g. READ).
-   *
->>>>>>> 7c218929
    * @generated from field: redpanda.api.dataplane.v1alpha1.ACL.Operation operation = 6;
    */
   operation = ACL_Operation.UNSPECIFIED;
 
   /**
-<<<<<<< HEAD
-=======
-   * Whether the operation should be allowed or denied.
-   *
->>>>>>> 7c218929
    * @generated from field: redpanda.api.dataplane.v1alpha1.ACL.PermissionType permission_type = 7;
    */
   permissionType = ACL_PermissionType.UNSPECIFIED;
