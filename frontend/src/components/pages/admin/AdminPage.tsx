/**
 * Copyright 2022 Redpanda Data, Inc.
 *
 * Use of this software is governed by the Business Source License
 * included in the file https://github.com/redpanda-data/redpanda/blob/dev/licenses/bsl.md
 *
 * As of the Change Date specified in that file, in accordance with
 * the Business Source License, use of this software will be governed
 * by the Apache License, Version 2.0
 */

import React from 'react';
import { observer } from 'mobx-react';
import { PageComponent, PageInitHelper } from '../Page';
import { api } from '../../../state/backendApi';
import { toJson } from '../../../utils/jsonUtils';
import { appGlobal } from '../../../state/appGlobal';
import { AdminUsers } from './Admin.Users';
import { AdminRoles } from './Admin.Roles';
import { DefaultSkeleton } from '../../../utils/tsxUtils';
import Section from '../../misc/Section';
import PageContent from '../../misc/PageContent';
import { Alert, AlertIcon, Tabs } from '@redpanda-data/ui';
<<<<<<< HEAD
import { AdminDebugBundle } from './Admin.DebugBundle';
=======
import { AdminLicenses } from './Admin.Licenses';
>>>>>>> 525f95f1


@observer
export default class AdminPage extends PageComponent {


    initPage(p: PageInitHelper): void {
        p.title = 'Admin';
        p.addBreadcrumb('Admin', '/admin');

        this.refreshData(true);
        appGlobal.onRefresh = () => this.refreshData(true);

    }

    refreshData(force: boolean) {
        api.refreshAdminInfo(force);
    }

    render() {
        if (api.adminInfo === undefined) return DefaultSkeleton;
        const hasAdminPermissions = api.adminInfo !== null;

        return <PageContent>
            <Section>
                {hasAdminPermissions ?
                    <Tabs size="lg" items={[
                        {
                            key: 'users',
                            name: 'Users',
                            component: <AdminUsers />
                        },
                        {
                            key: 'roles',
                            name: 'Roles',
                            component: <AdminRoles />
                        },
                        {
                            key: 'permissionsDebug',
                            name: 'Permissions debug',
                            component: <code><pre>{toJson(api.adminInfo, 4)}</pre></code>
                        },
                        {
<<<<<<< HEAD
                            key: 'debugBundle',
                            name: 'Debug bundle',
                            component: <AdminDebugBundle />
                        }
=======
                            key: 'licenses',
                            name: 'License details',
                            component: <AdminLicenses />
                        },
>>>>>>> 525f95f1
                    ]} />

                    : <div>
                        <Alert status="error">
                            <AlertIcon />
                            You do not have the neccesary permissions to view this page.
                        </Alert>
                    </div>
                }
            </Section>
        </PageContent>

    }
}<|MERGE_RESOLUTION|>--- conflicted
+++ resolved
@@ -21,11 +21,8 @@
 import Section from '../../misc/Section';
 import PageContent from '../../misc/PageContent';
 import { Alert, AlertIcon, Tabs } from '@redpanda-data/ui';
-<<<<<<< HEAD
 import { AdminDebugBundle } from './Admin.DebugBundle';
-=======
 import { AdminLicenses } from './Admin.Licenses';
->>>>>>> 525f95f1
 
 
 @observer
@@ -69,17 +66,15 @@
                             component: <code><pre>{toJson(api.adminInfo, 4)}</pre></code>
                         },
                         {
-<<<<<<< HEAD
                             key: 'debugBundle',
                             name: 'Debug bundle',
                             component: <AdminDebugBundle />
-                        }
-=======
+                        },
+                        {
                             key: 'licenses',
                             name: 'License details',
                             component: <AdminLicenses />
                         },
->>>>>>> 525f95f1
                     ]} />
 
                     : <div>
