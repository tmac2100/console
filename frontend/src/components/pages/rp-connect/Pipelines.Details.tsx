/**
 * Copyright 2022 Redpanda Data, Inc.
 *
 * Use of this software is governed by the Business Source License
 * included in the file https://github.com/redpanda-data/redpanda/blob/dev/licenses/bsl.md
 *
 * As of the Change Date specified in that file, in accordance with
 * the Business Source License, use of this software will be governed
 * by the Apache License, Version 2.0
 */

/* eslint-disable no-useless-escape */
import Section from '../../misc/Section';
import { action, makeObservable, observable, runInAction } from 'mobx';
import { observer } from 'mobx-react';
import { appGlobal } from '../../../state/appGlobal';
import PageContent from '../../misc/PageContent';
import { PageComponent, PageInitHelper } from '../Page';
import { Alert, AlertIcon, Box, Button, createStandaloneToast, DataTable, Flex, SearchField, useToast } from '@redpanda-data/ui';
import PipelinesYamlEditor from '../../misc/PipelinesYamlEditor';
import { api, createMessageSearch, MessageSearch, MessageSearchRequest, pipelinesApi } from '../../../state/backendApi';
import { DefaultSkeleton, QuickTable, TimestampDisplay } from '../../../utils/tsxUtils';
import { decodeURIComponentPercents, delay, encodeBase64 } from '../../../utils/utils';
import { Pipeline, Pipeline_State, PipelineUpdate } from '../../../protogen/redpanda/api/dataplane/v1alpha2/pipeline_pb';
import Tabs from '../../misc/tabs/Tabs';
import { useState } from 'react';
import { sanitizeString } from '../../../utils/filterHelper';
import { PartitionOffsetOrigin, uiSettings } from '../../../state/ui';
import { PayloadEncoding } from '../../../protogen/redpanda/api/console/v1alpha1/common_pb';
import { TopicMessage } from '../../../state/restInterfaces';
import { ExpandedMessage, MessagePreview } from '../topics/Tab.Messages';
import usePaginationParams from '../../../hooks/usePaginationParams';
import { ColumnDef } from '@tanstack/react-table';
import { uiState } from '../../../state/uiState';
import { Link } from 'react-router-dom';
import { openDeleteModal } from './modals';
import { PipelineStatus } from './Pipelines.List';
const { ToastContainer, toast } = createStandaloneToast();



@observer
class RpConnectPipelinesDetails extends PageComponent<{ pipelineId: string }> {

    @observable isChangingPauseState = false;

    constructor(p: any) {
        super(p);
        makeObservable(this);
    }

    initPage(p: PageInitHelper): void {
        const pipelineId = decodeURIComponentPercents(this.props.pipelineId);
        p.title = pipelineId;
        p.addBreadcrumb('Redpanda Connect', '/connect-clusters');
        p.addBreadcrumb(pipelineId, `/rp-connect/${pipelineId}`);

        this.refreshData(true);
        appGlobal.onRefresh = () => this.refreshData(true);
    }

    refreshData(_force: boolean) {
        pipelinesApi.refreshPipelines(_force);
    }


    render() {
        if (!pipelinesApi.pipelines) return DefaultSkeleton;
        const pipelineId = decodeURIComponentPercents(this.props.pipelineId);
        const pipeline = pipelinesApi.pipelines.first(x => x.id == pipelineId);

        if (!pipeline) return DefaultSkeleton;
        const isStopped = pipeline.state == Pipeline_State.STOPPED;
        const isTransitioningState = pipeline.state == Pipeline_State.STARTING || pipeline.state == Pipeline_State.STOPPING;

        const error = pipeline.status?.error;

        return (
            <PageContent>
                <ToastContainer />

                <Box my="4">
                    {QuickTable([
                        { key: 'Description', value: pipeline.description ?? '' },
                        { key: 'Status', value: <PipelineStatus status={pipeline.state} /> }
                    ], { gapHeight: '.5rem', keyStyle: { fontWeight: 600 } })}
                </Box>

                <Flex mb="4" gap="4">
                    <Button variant="outline" isDisabled={this.isChangingPauseState || isTransitioningState} isLoading={this.isChangingPauseState}
                        onClick={() => {
                            this.isChangingPauseState = true;

<<<<<<< HEAD
                            pipelinesApi.configToGraph(pipeline)
=======
                            const watchPipelineUpdates = async () => {
                                const waitDelays = [200, 400, 1000, 1000, 1000, 5000];
                                let waitIteration = 0;

                                while (true) {
                                    const waitTime = waitDelays[Math.min(waitDelays.length - 1, waitIteration++)];
                                    await delay(waitTime);

                                    await pipelinesApi.refreshPipelines(true);
                                    // if we can't find the pipeline we're checking anymore it got deleted
                                    const p = pipelinesApi.pipelines?.first(x => x.id == pipeline.id);
                                    if (!p) return;

                                    // if its no longer in a transition state, we're done
                                    if (p.state != Pipeline_State.STARTING && p.state != Pipeline_State.STOPPING)
                                        return;
                                }
                            };
>>>>>>> 6ddf665d

                            const changePromise = isStopped
                                ? pipelinesApi.startPipeline(pipeline.id)
                                : pipelinesApi.stopPipeline(pipeline.id);

                            changePromise
                                .then(() => {
                                    toast({
                                        status: 'success', duration: 4000, isClosable: false,
                                        title: `Successfully ${isStopped ? 'started' : 'stopped'} pipeline`
                                    });

                                    watchPipelineUpdates();
                                })
                                .catch(err => {
                                    toast({
                                        status: 'error', duration: null, isClosable: true,
                                        title: `Failed to ${isStopped ? 'start' : 'stop'} pipeline`,
                                        description: String(err),
                                    })
                                })
                                .finally(() => this.isChangingPauseState = false);
                        }}>
                        {isStopped ? 'Start' : 'Stop'}
                    </Button>
                    <Button variant="outline-delete"
                        onClick={() => {
                            openDeleteModal(pipeline.displayName, () => {
                                pipelinesApi.deletePipeline(pipeline.id)
                                    .then(async () => {
                                        toast({
                                            status: 'success', duration: 4000, isClosable: false,
                                            title: 'Pipeline deleted'
                                        });
                                        pipelinesApi.refreshPipelines(true);
                                        appGlobal.history.push('/connect-clusters');
                                    })
                                    .catch(err => {
                                        toast({
                                            status: 'error', duration: null, isClosable: true,
                                            title: 'Failed to delete pipeline',
                                            description: String(err),
                                        })
                                    });
                            })
                        }}>
                        Delete
                    </Button>
                </Flex>

                {error &&
                    <Alert status="error" variant="left-accent">
                        <AlertIcon />
                        {error}
                    </Alert>
                }

                <Tabs tabs={[
                    {
                        key: 'config',
                        title: 'Configuration',
                        content: <PipelineEditor pipeline={pipeline} />
                    },
                    {
                        key: 'logs',
                        title: 'Logs',
                        content: <LogsTab pipeline={pipeline} />
                    }
                ]} />

            </PageContent >
        );
    }
}

export default RpConnectPipelinesDetails;

const PipelineEditor = observer((p: {
    pipeline: Pipeline
}) => {
    const { pipeline } = p;
    const [yaml, setYaml] = useState(pipeline.configYaml);
    const [isUpdating, setUpdating] = useState(false);
    const toast = useToast();

    const updatePipeline = async () => {
        setUpdating(true);

        pipelinesApi.updatePipeline(pipeline.id, new PipelineUpdate({
            configYaml: yaml,
        }))
            .then(async () => {
                toast({
                    status: 'success', duration: 4000, isClosable: false,
                    title: 'Pipeline updated'
                });
                await pipelinesApi.refreshPipelines(true);
                appGlobal.history.push('/connect-clusters');
            })
            .catch(err => {
                toast({
                    status: 'error', duration: null, isClosable: true,
                    title: 'Failed to update pipeline',
                    description: String(err),
                })
            })
            .finally(() => {
                setUpdating(false);
            });
    };

    return <Box>
        <Flex height="400px" mt="4">
            <PipelinesYamlEditor
                defaultPath="config.yaml"
                path="config.yaml"
                value={yaml}
                onChange={e => {
                    if (e)
                        setYaml(e);
                }}
                language="yaml"
            />
        </Flex>

        <Flex alignItems="center" gap="4" mt="4">
            <Button variant="solid"
                isDisabled={isUpdating}
                loadingText="Updating..."
                isLoading={isUpdating}
                onClick={action(() => updatePipeline())}
            >
                Update
            </Button>
            <Link to="/connect-clusters">
                <Button variant="link">Cancel</Button>
            </Link>
        </Flex>
    </Box>
})



const LogsTab = observer((p: {
    pipeline: Pipeline
}) => {
    const topicName = '__redpanda.connect.logs';
    const topic = api.topics?.first(x => x.topicName == topicName);

    const createLogsTabState = () => {
        const search: MessageSearch = createMessageSearch();
        const state = observable({
            messages: search.messages,
            isComplete: false,
            error: null as string | null,
            search,
        });

        // Resume search immediately
        const searchPromise = executeMessageSearch(search, topicName, p.pipeline.id);
        searchPromise.catch(x => state.error = String(x)).finally(() => state.isComplete = true);
        return state;
    };

    const [state, setState] = useState(createLogsTabState);

    const loadLargeMessage = async (topicName: string, partitionID: number, offset: number) => {
        // Create a new search that looks for only this message specifically
        const search = createMessageSearch();
        const searchReq: MessageSearchRequest = {
            filterInterpreterCode: '',
            maxResults: 1,
            partitionId: partitionID,
            startOffset: offset,
            startTimestamp: 0,
            topicName: topicName,
            includeRawPayload: true,
            ignoreSizeLimit: true,
            keyDeserializer: PayloadEncoding.UNSPECIFIED,
            valueDeserializer: PayloadEncoding.UNSPECIFIED,
        };
        const messages = await search.startSearch(searchReq);

        if (messages && messages.length == 1) {
            // We must update the old message (that still says "payload too large")
            // So we just find its index and replace it in the array we are currently displaying
            const indexOfOldMessage = state.messages.findIndex(x => x.partitionID == partitionID && x.offset == offset);
            if (indexOfOldMessage > -1) {
                state.messages[indexOfOldMessage] = messages[0];
            } else {
                console.error('LoadLargeMessage: cannot find old message to replace', {
                    searchReq,
                    messages
                });
                throw new Error('LoadLargeMessage: Cannot find old message to replace (message results must have changed since the load was started)');
            }
        } else {
            console.error('LoadLargeMessage: messages response is empty', { messages });
            throw new Error('LoadLargeMessage: Couldn\'t load the message content, the response was empty');
        }

    }

    const paginationParams = usePaginationParams(10, state.messages.length);
    const messageTableColumns: ColumnDef<TopicMessage>[] = [
        {
            header: 'Timestamp',
            accessorKey: 'timestamp',
            cell: ({ row: { original: { timestamp } } }) => <TimestampDisplay unixEpochMillisecond={timestamp} format="default" />,
            size: 30
        },
        {
            header: 'Value',
            accessorKey: 'value',
            cell: ({ row: { original } }) => <MessagePreview msg={original} previewFields={() => []} isCompactTopic={topic ? topic.cleanupPolicy.includes('compact') : false} />,
            size: Number.MAX_SAFE_INTEGER
        }
    ];

    const filteredMessages = state.messages.filter(x => {
        if (!uiSettings.pipelinesDetails.logsQuickSearch) return true;
        return isFilterMatch(uiSettings.pipelinesDetails.logsQuickSearch, x);
    })


    return <>
        <Box my="1rem">The logs below are for the last five hours.</Box>

        <Section minWidth="800px">
            <Flex mb="6">
                <SearchField width="230px" searchText={uiSettings.pipelinesDetails.logsQuickSearch} setSearchText={x => (uiSettings.pipelinesDetails.logsQuickSearch = x)} />
                <Button variant="outline" ml="auto" onClick={() => setState(createLogsTabState())}>Refresh logs</Button>
            </Flex>

            <DataTable<TopicMessage>
                data={filteredMessages}
                emptyText="No messages"
                columns={messageTableColumns}

                sorting={uiSettings.pipelinesDetails.sorting ?? []}
                onSortingChange={sorting => {
                    uiSettings.pipelinesDetails.sorting = typeof sorting === 'function' ? sorting(uiState.topicSettings.searchParams.sorting) : sorting;
                }}
                pagination={paginationParams}
                // todo: message rendering should be extracted from TopicMessagesTab into a standalone component, in its own folder,
                //       to make it clear that it does not depend on other functinoality from TopicMessagesTab
                subComponent={({ row: { original } }) => <ExpandedMessage
                    msg={original}
                    loadLargeMessage={() => loadLargeMessage(state.search.searchRequest!.topicName, original.partitionID, original.offset)}
                />}
            />

        </Section>
    </>
});

function isFilterMatch(str: string, m: TopicMessage) {
    str = str.toLowerCase();
    if (m.offset.toString().toLowerCase().includes(str)) return true;
    if (m.keyJson && m.keyJson.toLowerCase().includes(str)) return true;
    if (m.valueJson && m.valueJson.toLowerCase().includes(str)) return true;
    return false;
}


async function executeMessageSearch(search: MessageSearch, topicName: string, pipelineId: string) {
    const filterCode: string = `return value.pipeline_id == "${pipelineId}";`;

    const lastXHours = 5;
    const startTime = new Date();
    startTime.setHours(startTime.getHours() - lastXHours);

    const request = {
        topicName: topicName,
        partitionId: -1,

        startOffset: PartitionOffsetOrigin.Timestamp,
        startTimestamp: startTime.getTime(),
        maxResults: 1000,
        filterInterpreterCode: encodeBase64(sanitizeString(filterCode)),
        includeRawPayload: false,

        keyDeserializer: PayloadEncoding.UNSPECIFIED,
        valueDeserializer: PayloadEncoding.UNSPECIFIED,
    } as MessageSearchRequest;

    // All of this should be part of "backendApi.ts", starting a message search should return an observable object,
    // so any changes in phase, messages, error, etc can be used immediately in the ui
    return runInAction(async () => {
        try {
            search.startSearch(request)
                .catch(err => {
                    const msg = ((err as Error).message ?? String(err));
                    console.error('error in pipelineLogsMessageSearch: ' + msg);
                    return [];
                });
        } catch (error: any) {
            console.error('error in pipelineLogsMessageSearch: ' + ((error as Error).message ?? String(error)));
            return [];
        }
    });
}<|MERGE_RESOLUTION|>--- conflicted
+++ resolved
@@ -91,9 +91,8 @@
                         onClick={() => {
                             this.isChangingPauseState = true;
 
-<<<<<<< HEAD
                             pipelinesApi.configToGraph(pipeline)
-=======
+
                             const watchPipelineUpdates = async () => {
                                 const waitDelays = [200, 400, 1000, 1000, 1000, 5000];
                                 let waitIteration = 0;
@@ -112,7 +111,6 @@
                                         return;
                                 }
                             };
->>>>>>> 6ddf665d
 
                             const changePromise = isStopped
                                 ? pipelinesApi.startPipeline(pipeline.id)
