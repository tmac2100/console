--- conflicted
+++ resolved
@@ -370,16 +370,6 @@
         this.messagesFor = searchRequest.topicName;
         this.messages.length = 0;
         this.messagesElapsedMs = null;
-<<<<<<< HEAD
-
-        // do it
-        const transport = createConnectTransport({
-            baseUrl: window.location.origin,
-        });
-
-        const client = createPromiseClient(ConsoleService, transport);
-
-=======
 
         // do it
         const abortController = messageSearchAbortController = new AbortController();
@@ -389,7 +379,6 @@
 
         const client = createPromiseClient(ConsoleService, transport);
 
->>>>>>> 91acc066
         const req = new ListMessagesRequest();
         req.topic = searchRequest.topicName
         req.startOffset = BigInt(searchRequest.startOffset)
@@ -398,13 +387,9 @@
         req.filterInterpreterCode = searchRequest.filterInterpreterCode
 
         try {
-<<<<<<< HEAD
-            for await (const res of await client.listMessages(req)) {
-=======
             for await (const res of await client.listMessages(req, { signal: abortController.signal })) {
                 if (abortController.signal.aborted)
                     break;
->>>>>>> 91acc066
 
                 switch (res.controlMessage.case) {
                     case 'phase':
@@ -417,11 +402,6 @@
                         this.messagesTotalConsumed = Number(res.controlMessage.value.messagesConsumed);
                         break;
                     case 'done':
-<<<<<<< HEAD
-                        console.log('done: ' + res.controlMessage.value.messagesConsumed + ' ' + res.controlMessage.value.elapsedMs)
-
-=======
->>>>>>> 91acc066
                         this.messagesElapsedMs = Number(res.controlMessage.value.elapsedMs);
                         this.messagesBytesConsumed = Number(res.controlMessage.value.bytesConsumed);
                         // this.MessageSearchCancelled = msg.isCancelled;
@@ -436,147 +416,6 @@
                             description: res.controlMessage.value.message,
                             status: 'error'
                         });
-<<<<<<< HEAD
-
-                        break;
-                    case 'data':
-                        // TODO I would guess we should replace the rest interface types and just utilize the generated Connect types
-                        // this is my hacky way of attempting to get things working by converting the Connect types
-                        // to the rest interface types that are hooked up to other things
-
-                        const m = {} as TopicMessage;
-                        m.partitionID = res.controlMessage.value.partitionId
-
-                        m.compression = CompressionType.Unknown
-                        switch (res.controlMessage.value.compression) {
-                            case ProtoCompressionType.UNCOMPRESSED:
-                                m.compression = CompressionType.Uncompressed;
-                                break;
-                            case ProtoCompressionType.GZIP:
-                                m.compression = CompressionType.GZip;
-                                break;
-                            case ProtoCompressionType.SNAPPY:
-                                m.compression = CompressionType.Snappy;
-                                break;
-                            case ProtoCompressionType.LZ4:
-                                m.compression = CompressionType.LZ4;
-                                break;
-                            case ProtoCompressionType.ZSTD:
-                                m.compression = CompressionType.ZStd;
-                                break;
-                        }
-
-                        m.offset = Number(res.controlMessage.value.offset)
-                        m.timestamp = Number(res.controlMessage.value.timestamp)
-                        m.isTransactional = res.controlMessage.value.isTransactional
-                        m.headers = [];
-                        res.controlMessage.value.headers.forEach(h => {
-                            m.headers.push({
-                                key: h.key,
-                                value: {
-                                    payload: JSON.stringify(new TextDecoder().decode(h.value)),
-                                    encoding: 'text',
-                                    schemaId: 0,
-                                    size: h.value.length,
-                                    isPayloadNull: h.value == null
-                                }
-                            })
-                        })
-
-                        // key
-                        const key = res.controlMessage.value.key;
-                        const keyPayload = new TextDecoder().decode(key?.normalizedPayload);
-
-                        m.key = {} as Payload
-                        switch (key?.encoding) {
-                            case PayloadEncoding.AVRO:
-                                m.key.encoding = 'avro'
-                                break;
-                            case PayloadEncoding.JSON:
-                                m.key.encoding = 'json'
-                                break;
-                            case PayloadEncoding.PROTOBUF:
-                                m.key.encoding = 'protobuf'
-                                break;
-                            case PayloadEncoding.TEXT:
-                                m.key.encoding = 'text'
-                                break;
-                            case PayloadEncoding.UTF8:
-                                m.key.encoding = 'utf8WithControlChars'
-                                break;
-                        }
-
-                        m.key.isPayloadNull = key?.payloadSize == 0
-                        m.key.payload = keyPayload
-
-                        try {
-                            m.key.payload = JSON.parse(keyPayload);
-                        } catch { }
-
-                        if (key?.encoding == PayloadEncoding.BINARY || key?.encoding == PayloadEncoding.UTF8) {
-                            m.keyBinHexPreview = base64ToHexString(m.key.payload);
-                            m.key.payload = decodeBase64(m.key.payload);
-                        }
-
-                        m.keyJson = JSON.stringify(m.key.payload);
-
-                        console.log(m.keyJson)
-
-                        // value
-                        const val = res.controlMessage.value.value;
-                        const valuePayload = new TextDecoder().decode(val?.normalizedPayload);
-
-                        m.value = {} as Payload;
-
-                        switch (val?.encoding) {
-                            case PayloadEncoding.AVRO:
-                                m.value.encoding = 'avro'
-                                break;
-                            case PayloadEncoding.JSON:
-                                m.value.encoding = 'json'
-                                break;
-                            case PayloadEncoding.PROTOBUF:
-                                m.value.encoding = 'protobuf'
-                                break;
-                            case PayloadEncoding.TEXT:
-                                m.value.encoding = 'text'
-                                break;
-                            case PayloadEncoding.UTF8:
-                                m.value.encoding = 'utf8WithControlChars'
-                                break;
-                            default:
-                                console.log('unhandled value encoding type', {
-                                    encoding: val?.encoding,
-                                    encodingName: val?.encoding != null ? proto3.getEnumType(PayloadEncoding).findNumber(val.encoding)?.localName : undefined,
-                                    message: res,
-                                })
-                        }
-
-                        if (IsDev)
-                            console.log('value encoding type', {
-                                encoding: val?.encoding,
-                                PayloadEncodingEnum: proto3.getEnumType(PayloadEncoding),
-                                message: res,
-
-                                'val.decodedText': valuePayload,
-                                binHexPreview: uint8ArrayToHexString(val?.normalizedPayload ?? new Uint8Array()),
-                            });
-
-                        m.value.schemaId = val?.schemaId ?? 0;
-                        m.value.isPayloadNull = val?.payloadSize == 0;
-                        m.valueJson = valuePayload;
-
-                        try {
-                            m.value.payload = JSON.parse(valuePayload);
-                        } catch { }
-
-                        if (val?.encoding == PayloadEncoding.BINARY || val?.encoding == PayloadEncoding.UTF8) {
-                            m.valueBinHexPreview = val ? uint8ArrayToHexString(val.normalizedPayload) : '';
-                            m.value.payload = decodeBase64(m.value.payload);
-                        }
-
-                        m.valueJson = JSON.stringify(m.value.payload);
-=======
 
                         break;
                     case 'data':
@@ -709,7 +548,6 @@
 
                         m.valueJson = JSON.stringify(m.value.payload);
                         m.value.size = Number(val?.payloadSize);
->>>>>>> 91acc066
 
                         this.messages.push(m);
                         break;
@@ -717,9 +555,6 @@
             }
         } catch (e) {
             // https://connectrpc.com/docs/web/errors
-<<<<<<< HEAD
-            console.error('startMessageSearchNew: error in await loop of client.listMessages', { error: e });
-=======
             if (abortController.signal.aborted) {
                 console.log('startMessageSearchNew: cooperatively aborted by user or automatic restart. abortController reason: ' + abortController.signal.reason);
                 messageSearchAbortController = null;
@@ -727,7 +562,6 @@
             } else {
                 console.error('startMessageSearchNew: error in await loop of client.listMessages', { error: e });
             }
->>>>>>> 91acc066
         }
 
         // one done
@@ -1780,18 +1614,8 @@
 
     // New version of "publishRecords"
     async publishMessage(request: PublishMessageRequest): Promise<PublishMessageResponse> {
-<<<<<<< HEAD
-        console.log('creating connect transport', {
-            windowOrigin: window.location.origin,
-            restBase: appConfig.restBasePath,
-        })
-
-        const transport = createConnectTransport({
-            baseUrl: window.location.origin,
-=======
         const transport = createConnectTransport({
             baseUrl: getConnectTransportBaseUrl(),
->>>>>>> 91acc066
         });
         const client = createPromiseClient(ConsoleService, transport);
         const r = await client.publishMessage(request);
